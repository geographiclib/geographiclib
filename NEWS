--- conflicted
+++ resolved
@@ -4,12 +4,9 @@
 
     https://geographiclib.sourceforge.io/
 
-<<<<<<< HEAD
-The current version of the library is 2.5.2
-=======
 The current version of the library is 2.6.
 
-Changes between 2.6 (released 2025-mm-dd) and 2.5.2 versions:
+Changes between 2.6 (released 2025-09-30) and 2.5.2 versions:
 
    * Support for triaxial ellipoids. This is all placed in the
      GeographicLib::Triaxial namespace with the header files in the
@@ -60,7 +57,6 @@
      CMake option USE_BOOST_FOR_EXAMPLES has been renamed
      USE_BOOST. This will cause find_package(Boost) to be called, but
      does not affect how the library or the tools are built.
->>>>>>> 61dfab0e
 
 Changes between 2.5.2 (released 2025-08-22) and 2.5.1 versions:
 
