// -*- text -*-
/**
 * \file GeographicLib.dox
 * \brief Documentation for GeographicLib
 *
 * Written by Charles Karney <karney@alum.mit.edu> and licensed under the
 * MIT/X11 License.  For more information, see
 * https://geographiclib.sourceforge.io/
 **********************************************************************/
namespace GeographicLib {
/**
\mainpage GeographicLib library
\author Charles F. F. Karney (karney@alum.mit.edu)
\version @PROJECT_VERSION@
<<<<<<< HEAD
\date 2025-08-22
=======
\date 2025-mm-dd
>>>>>>> 61dfab0e

\section abstract Abstract

GeographicLib is a small C++ library for

- geodesic and rhumb line calculations;
- conversions between geographic, UTM, UPS, MGRS, geocentric, and local
  Cartesian coordinates;
- gravity (e.g., EGM2008) and geomagnetic field (e.g., WMM2025)
  calculations.

The emphasis is on returning accurate results with errors close to
round-off (about 5--15 nanometers).  Accurate algorithms for \ref
geodesic and \ref transversemercator have been developed for this
library.  The functionality of the library can be accessed from user
code or from the \ref utilities provided.

It is licensed under the MIT License; see
<a href="../../LICENSE.txt">LICENSE.txt</a>.

This library is <i>not</i> a general purpose projection library nor does
it perform datum conversions; instead use
<a href="https://proj.org">PROJ</a>.

<b>NOTE:</b> Starting with version 2.0, this library *only* includes the
C++ implementation.  If you're interested in the
[C](../../C/doc/index.html),
[Fortran](../../Fortran/doc/index.html),
[Python](../../Python/doc/index.html),
[Octave/MATLAB](https://github.com/geographiclib/geographiclib-octave#readme),
[Java](../../Java/doc/index.html), or
[JavaScript](../../JavaScript/doc/index.html)
implementations, go
[here](../../doc/library.html#languages) on the main [GeographicLib web
page](../../index.html).

\section links Links

- Library documentation (all versions):
  <a href="../">https://geographiclib.sourceforge.io/C++</a>
- Git repository: https://github.com/geographiclib/geographiclib
  - Releases are on the `release` branch, and specific
    releases are tagged as, e.g., `r1.52`,
    `r2.0`, etc.  This is the appropriate branch
    for most *users* of GeographicLib.
  - The main branch is `main` and most development is done on the
    `devel` branch.  These branches are for the *developers* of
    GeographicLib.  Tags `v1.52`, `v2.0`, etc., are aligned with the
    corresponding release tags `r1.52`, `r2.0`, etc.
- Source distribution:
  https://sourceforge.net/projects/geographiclib/files/distrib-C++
- Main GeographicLib web page:
  <a href="../../index.html">https://geographiclib.sourceforge.io</a>
- SourceForge project page: https://sourceforge.net/projects/geographiclib
- The library has been implemented in a few other
  <a href="../../doc/library.html#languages">languages</a>.

\section citint Citing GeographicLib

When citing GeographicLib, use (adjust the version number and date as
appropriate)
- C. F. F. Karney, GeographicLib, Version @PROJECT_VERSION@ (2022-05-06),
  https://geographiclib.sourceforge.io/C++/@PROJECT_VERSION@

\section contents Contents
 - \ref intro
 - \ref install
 - \ref start
 - \ref utilities
 - \ref organization
 - \ref other
 - \ref geoid
 - \ref gravity
 - \ref normalgravity
 - \ref magnetic
 - \ref geodesic
 - \ref nearest
 - \ref triaxial
 - \ref jacobi
 - \ref rhumb
 - \ref greatellipse
 - \ref transversemercator
 - \ref geocentric
 - \ref auxlat
 - \ref highprec
 - \ref changes

<center>
Forward to \ref intro.
</center>

**********************************************************************/
/**
\page intro Introduction

<center>
Forward to \ref install.  Up to \ref contents.
</center>

GeographicLib offers a C++ interfaces to a small (but important!) set
of geographic transformations.  It grew out of a desire to improve on
the GEOTRANS
package for transforming between geographic and MGRS coordinates.  At
present, GeographicLib provides UTM, UPS, MGRS, geocentric, and local
Cartesian projections, gravity and geomagnetic models, and classes for
geodesic calculations.

The goals of GeographicLib are:
 - Accuracy.  In most applications the accuracy is close to round-off,
   about 5&thinsp;nm (5 nanometers).  Even though in many geographic
   applications 1 cm is considered "accurate enough", there is little
   penalty in providing much better accuracy.  In situations where a
   faster approximate algorithm is necessary, GeographicLib offers an
   accurate benchmark to guide the development.
 - Completeness.  For each of the projections included, an attempt is
   made to provide a complete solution.  For example,
   Geodesic::Inverse works for anti-podal points.
   Similarly, Geocentric::Reverse will return accurate
   geodetic coordinates even for points close to the center of the
   earth.
 - C++ interface.  For the projection methods, this allows encapsulation
   of the ellipsoid parameters.
 - Emphasis on projections necessary for analyzing military data.
 - Uniform treatment of UTM/UPS.  The UTMUPS class treats
   UPS as zone 0.  This simplifies conversions between UTM and UPS
   coordinates, etc.
 - Well defined and stable conventions for the conversion between
   UTM/UPS to MGRS coordinates.
 - Detailed internal documentation on the algorithms.  For the most part
   GeographicLib uses published algorithms and references are given.  If
   changes have been made (usually to improve the numerical accuracy),
   these are described in the code.

Various \ref utilities are provided with the library.  These illustrate
the use of the library and are useful in their own right.  This library
and the utilities have been tested with C++17 compliant versions of g++
under Linux, with Apple LLVM 7.0.2 under Mac OS X, and with MS Visual
Studio 15 (2017), 16 (2019), and 17 (2022) compiled for 32 bit and 64
bit on Windows.

The section \ref geodesic documents the method of solving the geodesic
problem.

The section \ref transversemercator documents various properties of this
projection.

The bulk of the testing has used geographically relevant values of the
flattening.  Thus, you can expect close to full accuracy for &minus;0.01
&le; \e f &le; 0.01 (but note that TransverseMercatorExact is restricted
to \e f &gt; 0).  However, reasonably accurate results can be expected if
&minus;0.1 &le; \e f &le; 0.1.  Outside this range, you should attempt
to verify the accuracy of the routines independently.  Two types of
problems may occur with larger values of <i>f</i>:
 - Some classes, specifically Geodesic, GeodesicLine, and
   TransverseMercator, use series expansions using \e f as a small
   parameter.  The accuracy of these routines will degrade as \e f
   becomes large.
 - Even when exact formulas are used, many of the classes need to invert
   the exact formulas (e.g., to invert a projection), typically, using
   Newton's method.  This usually provides an essentially exact
   inversion.  However, the choice of starting guess and the exit
   conditions have been tuned to cover small values of \e f and the
   inversion may be incorrect if \e f is large.

Undoubtedly, bugs lurk in this code and in the documentation.  Please
report any you find to karney@alum.mit.edu.

<center>
Forward to \ref install.  Up to \ref contents.
</center>

**********************************************************************/
/**
\page install Installing GeographicLib

<center>
Back to \ref intro.  Forward to \ref start.  Up to \ref contents.
</center>

GeographicLib has been developed under Linux with the g++ compiler,
under Mac OS X with Xcode, and under Windows with Visual Studio.  It
should compile on any systems with a C++17 compliant compiler.  First
download one of
- <a href="https://sourceforge.net/projects/geographiclib/files/distrib-C++/GeographicLib-@PROJECT_FULLVERSION@.tar.gz">
GeographicLib-@PROJECT_VERSION@.tar.gz</a> tar'ed sources
- <a href="https://sourceforge.net/projects/geographiclib/files/distrib-C++/GeographicLib-@PROJECT_FULLVERSION@.zip">
GeographicLib-@PROJECT_VERSION@.zip</a> zipped sources
- <a href="https://sourceforge.net/projects/geographiclib/files/distrib-C++/GeographicLib-@PROJECT_FULLVERSION@-win32.exe">
GeographicLib-@PROJECT_VERSION@-win32.exe</a> 32-bit binary installer for Windows
- <a href="https://sourceforge.net/projects/geographiclib/files/distrib-C++/GeographicLib-@PROJECT_FULLVERSION@-win64.exe">
GeographicLib-@PROJECT_VERSION@-win64.exe</a> 64-bit binary installer for Windows
.
Then pick one of the first five options below:
- \ref cmake.  This is the preferred installation method as it will work
  on the widest range of platforms.  However it requires that you have
  <a href="https://www.cmake.org">cmake</a> installed.
- \ref autoconf.  This method works for most Unix-like systems,
  including Linux and Mac OS X.
- \ref binaryinst.  Use this installation method if you only need to use
  the \ref utilities supplied with GeographicLib.
- \ref maintainer.  This describes addition tasks of interest only to
  the maintainers of this code.
.
This section documents only how to install the <i>software</i>.  If you
wish to use GeographicLib to evaluate geoid heights or the earth's
gravitational or magnetic fields, then you must also install the
relevant data files.  See \ref geoidinst, \ref gravityinst, and \ref
magneticinst for instructions.

The first two installation methods use two important techniques which
make software maintenance simpler
- <b>Out-of-source builds:</b>  This means that you create a separate
  directory for compiling the code.  In the description here the
  directories are called BUILD and are located in the top-level of the
  source tree.  You might want to use a suffix to denote the type of
  build, e.g., BUILD-vc14 for Visua Sltudio 14 (2015), or BUILD-shared
  for a build which creates a shared library.  The advantages of
  out-of-source builds are:
  - You don't mess up the source tree, so it's easy to "clean up".
    Indeed the source tree might be on a read-only file system.
  - Builds for multiple platforms or compilers don't interfere with each
    other.
- <b>The library is installed:</b> After compilation, there is a
  separate <i>install</i> step which copies the headers, libraries,
  tools, and documentation to a "central" location.  You may at this
  point delete the source and build directories.  If you have
  administrative privileges, you can install GeographicLib for the use
  of all users (e.g., in /usr/local).  Otherwise, you can install it for
  your personal use (e.g., in $HOME/packages).

\section cmake Installation with cmake

This is the recommended method of installation; however it requires that
<a href="https://www.cmake.org">cmake</a>, version 3.7.0 or later, be
installed on your system.  This permits GeographicLib to be built either
as a shared or a static library on a wide variety of systems.  cmake can
also determine the capabilities of your system and adjust the
compilation of the libraries and examples appropriately.

cmake is available for most computer platforms.  On Linux systems cmake
will typically be one of the standard packages and can be installed by a
command like
  \verbatim
  yum install cmake \endverbatim
(executed as root).  The minimum version of cmake supported for building
GeographicLib is 3.7.0 (which was released on 2016-11-11).

On other systems, download a binary installer from https://www.cmake.org
click on download, and save and run the appropriate installer.  Run the
cmake command with no arguments to get help.  Other useful tools are
ccmake and cmake-gui which offer curses and graphical interfaces to
cmake.  Building under cmake depends on whether it is targeting an IDE
(interactive development environment) or generating Unix-style
makefiles.  The instructions below have been tested with makefiles and
g++ on Linux and with the Visual Studio IDE on Windows.  It is known to
work also for Visual Studio 2017 Build Tools.

Here are the steps to compile and install GeographicLib:
- Unpack the source, running one of \verbatim
  tar xfpz GeographicLib-@PROJECT_VERSION@.tar.gz
  unzip -q GeographicLib-@PROJECT_VERSION@.zip \endverbatim
  then enter the directory created with \verbatim
  cd GeographicLib-@PROJECT_VERSION@ \endverbatim
- Create a separate build directory and enter it, for example, \verbatim
  mkdir BUILD
  cd BUILD \endverbatim
- Run cmake, pointing it to the source directory (..).  On Linux, Unix,
  and MacOSX systems, the command is \verbatim
  cmake .. \endverbatim
  For Windows, the command is typically something like \verbatim
  cmake -G "Visual Studio 17" -A win32 \
    -D CMAKE_INSTALL_PREFIX="C:/Program Files (x86)/GeographicLib-@PROJECT_VERSION@" \
    ..
  cmake -G "Visual Studio 17" -A x64 \
    -D CMAKE_INSTALL_PREFIX="C:/Program Files/GeographicLib-@PROJECT_VERSION@" \
    ..\endverbatim
  The definitions of CMAKE_INSTALL_PREFIX point to system directories.
  You might instead prefer to install to a user directory such as
  <code>C:/Users/jsmith/projects/GeographicLib-@PROJECT_VERSION@</code>.
  The settings given above are recommended to ensure that packages that
  use GeographicLib use the version compiled with the right compiler.
  If you need to rerun cmake, use \verbatim
  cmake . \endverbatim
  possibly including some options via <code>-D</code> (see the next step).
- cmake allows you to configure how GeographicLib is built and installed by
  supplying options, for example \verbatim
  cmake -D CMAKE_INSTALL_PREFIX=/tmp/geographic . \endverbatim
  The options you might need to change are
  - <code>CMAKE_INSTALL_PREFIX</code> (default: <code>/usr/local</code>
    on non-Windows systems, <code>C:/Program Files/GeographicLib</code>
    on Windows systems) specifies where the library will be installed.
    For Windows systems, you might want to use a prefix which includes
    the compiler version, in order to keep the libraries built with
    different versions of the compiler in distinct locations.  If you
    just want to try the library to see if it suits your needs, pick,
    for example, `CMAKE_INSTALL_PREFIX=/tmp/geographic`.  Where under
    `CMAKE_INSTALL_PREFIX` the various components of the library are
    installed is governed by the following variables (a value of an
    empty string or "OFF" disables installation):
    - `INCDIR` header files (the `GeographicLib` subdirectory is used)
    - `BINDIR` tools
    - `SBINDIR` admin tools
    - `LIBDIR` libraries
    - `DLLDIR` dlls
    - `MANDIR` the man pages (the `man1` and `man8` subdirectories are used)
    - `CMAKEDIR` cmake configs
    - `PKGDIR` package config
    - `DOCDIR` documentation
    - `EXAMPLEDIR` examples
    Setting `BINDIR=OFF` has the side effect of removing `tools` from
    the default `all` target for `make`.  (The tools can still be built
    with `make tools`.)
  - <code>GEOGRAPHICLIB_DATA</code> (default:
    /usr/local/share/GeographicLib for non-Windows systems,
    C:/ProgramData/GeographicLib for Windows systems) specifies the default
    location for the various datasets for use by Geoid,
    GravityModel, and MagneticModel.
    See \ref geoidinst, \ref gravityinst, and \ref magneticinst for more
    information.
  - <code>BUILD_SHARED_LIBS</code> (default ON) and
    <code>BUILD_BOTH_LIBS</code> (default OFF) specify the types of
    libraries to build.  If `BUILD_BOTH_LIBS` is set, then both shared
    and static libraries are building.  Otherwise a single library is
    built with the type determined by `BUILD_SHARED_LIBS`
  - <code>CMAKE_BUILD_TYPE</code> (default: Release).  This
    flags only affects non-IDE compile environments (like make + g++).
    The default is actually blank, but this is treated as
    Release.  Choose one of
    \verbatim
  Debug
  Release
  RelWithDebInfo
  MinSizeRel
\endverbatim
    (With IDE compile environments, you get to select the build type in
    the IDE.)
  - <code>BUILD_DOCUMENTATION</code> (default: OFF).  If set to
    ON, then html documentation is created from the source files,
    provided a sufficiently recent version of doxygen can be found.
    Otherwise, the html documentation will redirect to the appropriate
    version of the online documentation.
  - <code>GEOGRAPHICLIB_PRECISION</code> specifies the precision to be
    used for "real" (i.e., floating point) numbers. See \ref highprec
    for additional information about using quad and arbitrary precision.
    Nearly all the testing has been carried out with doubles and that's
    the recommended configuration.  In particular you should avoid
    "installing" the library with a precision different from double.
    Here are the possible values
    -# float (24-bit precision); typically this is far to inaccurate
       for geodetic applications.
    -# double precision (53-bit precision, the default).
    -# long double (64-bit precision); this does not apply for Visual
       Studio (long double is the same as double with that compiler).
    -# quad precision (113-bit precision).
    -# arbitrary precision.
  - <code>USE_BOOST</code> (default: OFF).  If set to ON,
    then the Boost library is searched for in order to build the
    NearestNeighbor example.
  - <code>APPLE_MULTIPLE_ARCHITECTURES</code> (default: OFF).  If set to
    ON, build for i386 and x86_64 and Mac OS X systems.  Otherwise,
    build for the default architecture.
  - <code>CONVERT_WARNINGS_TO_ERRORS</code> (default: OFF).  If set to
    ON, then compiler warnings are treated as errors.
  .
- Build and install the software.  In non-IDE environments, run
  \verbatim
  make                   # compile the library and utilities
  make testprograms test # run some tests
  make install    # as root, if CMAKE_INSTALL_PREFIX is a system directory
\endverbatim
  Possible additional targets are \verbatim
  make libs       # make the libraries only, not the utilities
  make tools      # make the utilities
  make testprograms    # make the programs needed for "make test"
  make exampleprograms # make the example programs \endverbatim
  On IDE environments, run your IDE (e.g., Visual Studio), load
  GeographicLib.sln, pick the build type (e.g., Release), and select
  "Build Solution".  If this succeeds, select "RUN_TESTS" to build;
  finally, select "INSTALL" to install (RUN_TESTS and INSTALL are in
  the CMakePredefinedTargets folder).  Alternatively (for example, if
  you are using the Visual Studio 2017 Build Tools), you run the Visual
  Studio compiler from the command line with \verbatim
  cmake --build . --config Release --target ALL_BUILD
  cmake --build . --config Release --target RUN_TESTS
  cmake --build . --config Release --target INSTALL \endverbatim
  For maximum flexibility, it's a good idea to build and install both
  the Debug and Release versions of the library (in that order).  The
  installation directories will then contain the release versions of the
  tools and <i>both</i> versions (debug and release) of the libraries.
  If you use cmake to configure and build your programs, then the right
  version of the library (debug vs. release) will automatically be used.
- The headers, library, and utilities are installed in the
  `include/GeographicLib`, `lib`, and `bin` directories under
  <code>CMAKE_INSTALL_PREFIX</code>.  (dll dynamic libraries are
  installed in `bin`.)  For documentation, open in a web browser
  <a href="index.html">`share/doc/GeographicLib/html/index.html`</a>.
- CMake can create the build directory for
  you.  This allows you to configure and run the build on Windows with
  \verbatim
  cmake -G "Visual Studio 17" -A x64 -S . -B BUILD
  cmake --build BUILD --config Release --target ALL_BUILD \endverbatim
  or on Linux with \verbatim
  cmake -S . -B BUILD
  make -C BUILD -j4 \endverbatim

\section autoconf Installation using the autoconfigure tools

The method works on most Unix-like systems including Linux and Mac OS X.
Here are the steps to compile and install GeographicLib:
- Unpack the source, running \verbatim
  tar xfpz GeographicLib-@PROJECT_VERSION@.tar.gz \endverbatim
  then enter the directory created \verbatim
  cd GeographicLib-@PROJECT_VERSION@ \endverbatim
- Create a separate build directory and enter it, for example, \verbatim
  mkdir BUILD
  cd BUILD \endverbatim
- Configure the software, specifying the path of the source directory,
  with \verbatim
  ../configure \endverbatim
- By default GeographicLib will be installed under /usr/local.
  You can change this with, for example \verbatim
  ../configure --prefix=/tmp/geographic \endverbatim
- Compile and install the software with \verbatim
  make
  make install \endverbatim
- The headers, library, and utilities are installed in the
  include/GeographicLib, lib, and bin directories under
  <code>prefix</code>.  For documentation, open <a href="index.html">
  `share/doc/GeographicLib/html/index.html`</a> in a web browser.

\section binaryinst Using a binary installer

Binary installers are available for some platforms

\subsection binaryinstwin Windows

Use this method if you only need to use the GeographicLib utilities.
The header files and static and shared versions of library are also
provided; these can only be used by Visual Studio 15 2017 or later
(2019 or 2022) (in either release or debug mode).  However, if
you plan to use the library, it may be advisable to build it with the
compiler you are using for your own code using \ref cmake.

Download and run
<a href="https://sourceforge.net/projects/geographiclib/files/distrib-C++/GeographicLib-@PROJECT_VERSION@-win32.exe">
GeographicLib-@PROJECT_VERSION@-win32.exe</a> or
<a href="https://sourceforge.net/projects/geographiclib/files/distrib-C++/GeographicLib-@PROJECT_VERSION@-win64.exe">
GeographicLib-@PROJECT_VERSION@-win64.exe</a>:
 - read the MIT/X11 License agreement,
 - select whether you want your PATH modified,
 - select the installation folder, by default
   `C:\\Program Files\\GeographicLib-@PROJECT_VERSION@` or
   `C:\\Program Files (x86)\\GeographicLib-@PROJECT_VERSION@`,
 - select the start menu folder,
 - and install.
 .
(Note that the default installation folder adheres the the convention
given in \ref cmake.)  The start menu will now include links to the
documentation for the library and for the utilities (and a link for
uninstalling the library).  If you ask for your PATH to be modified, it
will include
<code>C:/Program FilesGeographicLib-@PROJECT_VERSION@/bin</code>
where the utilities are installed.  The headers and library are
installed in the `include/GeographicLib` and `lib` folders.  The libraries
were built using using Visual Studio 15 2017 in release and debug modes.
The utilities were linked against the release-mode shared library.

\subsection binaryinstosx MacOSX

GeographicLib is available as Homebrew package
[geographiclib](https://formulae.brew.sh/formula/geographiclib).  Follow
the directions on https://brew.sh/ for installing this package manager.
Then type \verbatim
brew install geographiclib \endverbatim
Now links to GeographicLib are installed under /usr/local.

\subsection binaryinstlin Linux

Some Linux distributions, Fedora, Debian, and Ubuntu, offer
GeographicLib as a standard package.  Typically these will be one or two
versions behind the latest.  It's also available with the follow package
managers
- Homebrew package [geographiclib](
  https://formulae.brew.sh/formula/geographiclib) (also for MacOSX)
- conda-forge package [geographiclib-cpp](
  https://anaconda.org/conda-forge/geographiclib-cpp) (also for MacOSX
  and Windows)
- vcpkg package [geographiclib](https://vcpkg.info/port/geographiclib)
  (also for MacOSX and Windows)

\section maintainer Maintainer tasks

Some aspects of library maintenance are covered in [HOWTO-RELEASE.txt](
https://github.com/geographiclib/geographiclib/blob/main/HOWTO-RELEASE.txt).

Check the code out of git with \verbatim
  git clone git@github.com:geographiclib/geographiclib.git
\endverbatim
There are three branches in the git repository:
- <b>main</b>: the main branch for code maintenance.  Releases are
  tagged on this branch as, e.g., v@PROJECT_VERSION@.
- <b>devel</b>: the development branch; changes made here are merged
  into main.
- <b>release</b>: the release branch created by unpacking the source
  releases (git is \e not used to merge changes from the other
  branches into this branch).  This differs from the main branch in that
  some administrative files are excluded while some intermediate files
  are included (in order to aid building on as many platforms as
  possible).  Releases are tagged on this branch as, e.g.,
  r@PROJECT_VERSION@.
.
The autoconf configuration script and the formatted man pages are not
checked into main branch of the repository.  In order to create these,
configure with cmake and run \verbatim
  make dist \endverbatim
which will copy the man pages from the build directory back into the
source tree and package the resulting source tree for distribution as
\verbatim
  GeographicLib-@PROJECT_VERSION@.tar.gz
  GeographicLib-@PROJECT_VERSION@.zip \endverbatim
Finally, \verbatim
  make package \endverbatim
or building PACKAGE in Visual Studio will create a binary installer for
GeographicLib.  For Windows, this requires in the installation of
<a href="https://nsis.sourceforge.io">NSIS</a>.  On Windows, you should
configure GeographicLib with <code>PACKAGE_DEBUG_LIBS</code>=ON, build both
Release and Debug versions of the library and finally build PACKAGE in
Release mode.  This will get the release and debug versions of the
library included in the package.  For example, the 64-bit binary
installer is created with \verbatim
  cmake -G "Visual Studio 17" -A x64 \
    -D BUILD_BOTH_LIBS=ON \
    -D PACKAGE_DEBUG_LIBS=ON \
    ..
  cmake --build . --config Debug --target ALL_BUILD
  cmake --build . --config Release --target ALL_BUILD
  cmake --build . --config Release --target PACKAGE \endverbatim

Prior to making a release, the script
<code>develop/test-distribution.sh</code> is run on a Fedora system.  This
checked that the library compiles correctly is multiple configurations.
In addition it creates a directory and scripts for checking the
compilation on Windows.

The following Fedora packages are required by
<code>tests/test-distribution.sh</code>
- cmake
- automake
- autoconf-archive
- libtool
- gcc-c++
- ccache
- doxygen
- boost-devel
- mpfr-devel
- mpreal.h, version 3.6.9 with PR #15, from
  https://github.com/advanpix/mpreal and installed in the
  <code>include/</code> directory.

For all the tests to be run, the following datasets need to be installed
- geoid models: `egm96-5`
- magnetic models: `wmm2010` `emm2015`
- gravity models: `egm2008` `grs80`

<center>
Back to \ref intro.  Forward to \ref start.  Up to \ref contents.
</center>

**********************************************************************/
/**
\page start Getting started

<center>
Back to \ref install.  Forward to \ref utilities.  Up to \ref contents.
</center>

Much (but not all!) of the useful functionality of GeographicLib is
available via simple command line utilities.  Interfaces to some of them
are available via the web.  See \ref utilities for documentation on
these.

In order to use GeographicLib from C++ code, you will need to
- Include the header files for the GeographicLib classes in your code.
  E.g., \code
  #include <GeographicLib/LambertConformalConic.hpp> \endcode
- Include the GeographicLib:: namespace prefix to the GeographicLib classes,
  or include \code
  using namespace GeographicLib; \endcode
  in your code.
- Build your code with cmake.  In brief, the necessary steps are:
  - include in your CMakeLists.txt files \verbatim
    find_package (GeographicLib REQUIRED)
    include_directories (${GeographicLib_INCLUDE_DIRS})
    add_executable (program source1.cpp source2.cpp)
    target_link_libraries (program ${GeographicLib_LIBRARIES}) \endverbatim
  - configure your package, e.g., with \verbatim
    mkdir BUILD
    cd BUILD
    cmake -G "Visual Studio 17" -A x64 \
      -D CMAKE_PREFIX_PATH="C:/Program Files" \
      -D CMAKE_INSTALL_PREFIX="C:/Program Files/testgeog" \
      .. \endverbatim
    Note that you almost always want to configure and build your code
    somewhere other than the source directory (in this case, we use the
    BUILD subdirectory).  Also, on Windows, make sure that the version
    of Visual Studio (17 in the example above) architecture (x64 in the
    example above) is compatible with that used to build GeographicLib.
    In this example, it's not necessary to specify
    <code>CMAKE_PREFIX_PATH</code>, because <code>C:/Program
    Files</code> is one of the system paths which is searched
    automatically.
  - build your package.  On Linux and MacOS this usually involves just
    running make.  On Windows, you can load the solution file created by
    cmake into Visual Studio; alternatively, you can get cmake to run
    build your code with \verbatim
    cmake --build . --config Release --target ALL_BUILD \endverbatim
    You might also want to install your package (using "make install" or
    build the "INSTALL" target with the command above).
    CMake can create the build directory for
    you.  This allows you to configure and run the build on Windows with
    \verbatim
    cmake -G "Visual Studio 17" -A x64 \
      -D CMAKE_PREFIX_PATH="C:/Program Files" \
      -D CMAKE_INSTALL_PREFIX="C:/Program Files/testgeog" \
      -S . -B BUILD
    cmake --build BUILD --config Release --target ALL_BUILD \endverbatim
    or on Linux with \verbatim
    cmake -D CMAKE_INSTALL_PREFIX="/tmp/testgeog" \
      -S . -B BUILD
    make -C BUILD -j4 \endverbatim

NOTE: The inclusion of \verbatim
  include_directories (${GeographicLib_INCLUDE_DIRS}) \endverbatim
is only necessary if `find_package` found GeographicLib via the
`FindGeographicLib.cmake` "module".  However, it's OK to include this
line even for "config" lookups.

The most import step in using cmake is the `find_package` command.  The cmake
documentation describes the locations searched by find_package (the
appropriate rule for GeographicLib are those for "Config" mode lookups).
In brief, the locations that are searched are (from least specific to
most specific, i.e., in <i>reverse</i> order) are
- under the system paths, i.e., locations such as <code>C:/Program
  Files</code> and <code>/usr/local</code>);
- frequently, it's necessary to search within a "package directory"
  (or set of directories) for external dependencies; this is given by
  a (semicolon separated) list of directories specified by the cmake
  variable <code>CMAKE_PREFIX_PATH</code> (illustrated above);
- the package directory for GeographicLib can be overridden with the
  <i>environment variable</i> <code>GeographicLib_DIR</code> (which is the
  directory under which GeographicLib is installed);
- finally, if you need to point to a particular build of GeographicLib,
  define the <i>cmake variable</i> <code>GeographicLib_DIR</code>, which
  specifies the absolute path of the directory containing the
  configuration file <code>geographiclib-config.cmake</code> (for
  debugging this may be the top-level <i>build</i> directory, as
  opposed to <i>installation</i> directory, for GeographicLib).
.
Typically, specifying nothing or <code>CMAKE_PREFIX_PATH</code>
suffices.  However the two <code>GeographicLib_DIR</code> variables allow
for a specific version to be chosen.  On Windows systems (with Visual
Studio), find_package will only find versions of GeographicLib built with
the right version of the compiler.  (If you used a non-cmake method of
installing GeographicLib, you can try copying cmake/FindGeographicLib.cmake
to somewhere in your <code>CMAKE_MODULE_PATH</code> in order for
find_package to work.  However, this method has not been thoroughly
tested.)

If GeographicLib is not found, check the values of
<code>GeographicLib_CONSIDERED_CONFIGS</code> and
<code>GeographicLib_CONSIDERED_VERSIONS</code>; these list the
configuration files and corresponding versions which were considered
by find_package.

If GeographicLib is found, then the following cmake variables are set:
- <code>GeographicLib_FOUND</code> = 1
- <code>GeographicLib_VERSION</code> = @PROJECT_VERSION@
- <code>GeographicLib_INCLUDE_DIRS</code>
- <code>GeographicLib_LIBRARIES</code> = one of the following two:
- <code>GeographicLib_SHARED_LIBRARIES</code> = GeographicLib::GeographicLib_SHARED
- <code>GeographicLib_STATIC_LIBRARIES</code> = GeographicLib::GeographicLib_STATIC
- <code>GeographicLib_LIBRARY_DIRS</code>
- <code>GeographicLib_BINARY_DIRS</code>
- <code>GEOGRAPHICLIB_DATA</code> = value of this compile-time parameter
- <code>GEOGRAPHICLIB_PRECISION</code> = value of this compile-time
  parameter (usually 2).  You can set this parameter before calling
  `find_package` and only versions with a matching value of
  `GEOGRAPHICLIB_PRECISION` will be found.
.
Either of <code>GeographicLib_SHARED_LIBRARIES</code> or
<code>GeographicLib_STATIC_LIBRARIES</code> may be empty, if that version
of the library is unavailable.  If you require a specific version,
SHARED or STATIC, of the library, add a <code>COMPONENTS</code> clause
to find_package, e.g.,
\verbatim
  find_package (GeographicLib 2.0 REQUIRED COMPONENTS SHARED) \endverbatim
causes only packages which include the shared library to be found.  If
the package includes both versions of the library, then
<code>GeographicLib_LIBRARIES</code> is set to the shared version,
unless you include \verbatim
  set (GeographicLib_USE_STATIC_LIBS ON) \endverbatim
<i>before</i> the find_package command.  You can check whether
<code>GeographicLib_LIBRARIES</code> refers to the shared or static
library with \verbatim
  get_target_property (_LIBTYPE ${GeographicLib_LIBRARIES} TYPE) \endverbatim
which results in <code>_LIBTYPE</code> being set to
<code>SHARED_LIBRARY</code> or <code>STATIC_LIBRARY</code>.
On Windows, cmake takes care of linking to the release or debug
version of the library as appropriate.  (This assumes that the Release
and Debug versions of the libraries were built and installed.  This is
true for the Windows binary installer for GeographicLib version 1.34 and
later.)

You can also use the pkg-config utility to specify compile and link
flags.  This requires that pkg-config be installed and that it's
configured to search, e.g., /usr/local/lib/pgkconfig; if not, define
the environment variable <code>PKG_CONFIG_PATH</code> to include
this directory.  The compile and link steps under Linux would
typically be
\verbatim
g++ -c -g -O3 `pkg-config --cflags geographiclib` testprogram.cpp
g++ -g -o testprogram testprogram.o `pkg-config --libs geographiclib`
\endverbatim

Here is a very simple test code, which uses the Geodesic
class:
\include example-Geodesic-small.cpp
This example is <code>examples/example-Geodesic-small.cpp</code>.  If you
compile, link, and run it according to the instructions above, it should
print out \verbatim
  5551.76 km \endverbatim
Here is a complete CMakeList.txt files you can use to build this test
code using the installed library: \verbatim
cmake_minimum_required (VERSION 3.17.0)
project (geodesictest)

find_package (GeographicLib REQUIRED)

if (NOT CMAKE_CONFIGURATION_TYPES AND NOT CMAKE_BUILD_TYPE)
  # Set a default build type for single-configuration cmake generators
  # if no build type is set.
  set (CMAKE_BUILD_TYPE "Release")
endif ()

add_executable (${PROJECT_NAME} example-Geodesic-small.cpp)
target_link_libraries (${PROJECT_NAME} ${GeographicLib_LIBRARIES})
\endverbatim

If GeographicLib is not installed on your system, you can download and
compile the library as part of your project using CMake's
<code>FetchContent</code> with: \verbatim
cmake_minimum_required (VERSION 3.17.0)
project (geodesictest)

include(FetchContent)
FetchContent_Declare(GeographicLib
  GIT_REPOSITORY https://github.com/geographiclib/geographiclib.git
  GIT_TAG        r@PROJECT_VERSION@
)
FetchContent_MakeAvailable(GeographicLib)

if (NOT CMAKE_CONFIGURATION_TYPES AND NOT CMAKE_BUILD_TYPE)
  # Set a default build type for single-configuration cmake generators
  # if no build type is set.
  set (CMAKE_BUILD_TYPE "Release")
endif ()

add_executable (${PROJECT_NAME} example-Geodesic-small.cpp)
target_link_libraries (${PROJECT_NAME} GeographicLib::GeographicLib)
\endverbatim
In this case, the library needs to be specified as
<code>GeographicLib::GeographicLib</code> instead of
<code>${GeographicLib_LIBRARIES}</code>

The next steps are:
 - Learn about and run the \ref utilities.
 - Read the section, \ref organization, for an overview of the library.
 - Browse the <a href="annotated.html">Class List</a> for full documentation
   on the classes in the library.
 - Look at the example code in the examples directory.  Each file
   provides a very simple standalone example of using one GeographicLib
   class.  These are included in the descriptions of the classes.
 - Look at the source code for the utilities in the tools directory for
   more examples of using GeographicLib from C++ code, e.g.,
   GeodesicProj.cpp is a program to performing various geodesic
   projections.

Here's a list of some of the abbreviations used here with links to the
corresponding Wikipedia articles:
 - <a href="https://en.wikipedia.org/wiki/WGS84">
   WGS84</a>, World Geodetic System 1984.
 - <a href="https://en.wikipedia.org/wiki/Universal_Transverse_Mercator_coordinate_system">
   UTM</a>, Universal Transverse Mercator coordinate system.
 - <a href="https://en.wikipedia.org/wiki/Universal_Polar_Stereographic">
   UPS</a>, Universal Polar Stereographic coordinate system.
 - <a href="https://en.wikipedia.org/wiki/Military_grid_reference_system">
   MGRS</a>, Military Grid Reference System.
 - <a href="https://en.wikipedia.org/wiki/Geoid">
   EGM</a>, Earth Gravity Model.
 - <a href="https://en.wikipedia.org/wiki/World_Magnetic_Model">
   WMM</a>, World Magnetic Model.
 - <a href="https://en.wikipedia.org/wiki/IGRF">
   IGRF</a>, International Geomagnetic Reference Field.

<center>
Back to \ref install.  Forward to \ref utilities.  Up to \ref contents.
</center>

**********************************************************************/
/**
\page utilities Utility programs

<center>
Back to \ref start.  Forward to \ref organization.  Up to \ref contents.
</center>

Various utility programs are provided with GeographicLib.  These should
be installed in a directory included in your PATH (e.g.,
/usr/local/bin).  These programs are wrapper programs that invoke
the underlying functionality provided by the library.

The utilities are
 - <a href="GeoConvert.1.html">
   <b>GeoConvert</b></a>: convert geographic coordinates using
   GeoCoords.  See \ref GeoConvert.cpp.
 - <a href="GeodSolve.1.html">
   <b>GeodSolve</b></a>: perform geodesic calculations using
   Geodesic and GeodesicLine.  See \ref GeodSolve.cpp.
 - <a href="Planimeter.1.html">
   <b>Planimeter</b></a>: compute the area of geodesic polygons using
   PolygonAreaT.  See \ref Planimeter.cpp.
 - <a href="TransverseMercatorProj.1.html">
   <b>TransverseMercatorProj</b></a>: convert between geographic
   and transverse Mercator.  This is for testing
   TransverseMercatorExact and
   TransverseMercator.  See \ref TransverseMercatorProj.cpp.
 - <a href="CartConvert.1.html">
   <b>CartConvert</b></a>: convert geodetic coordinates to geocentric or
   local Cartesian using Geocentric and
   LocalCartesian.  See \ref CartConvert.cpp.
 - <a href="GeodesicProj.1.html">
   <b>GeodesicProj</b></a>: perform projections based on geodesics
   using AzimuthalEquidistant, Gnomonic,
   and CassiniSoldner.  See \ref GeodesicProj.cpp.
 - <a href="ConicProj.1.html">
   <b>ConicProj</b></a>: perform conic projections using
   LambertConformalConic and
   AlbersEqualArea.  See \ref ConicProj.cpp.
 - <a href="GeoidEval.1.html">
   <b>GeoidEval</b></a>: look up geoid heights using
   Geoid.  See \ref GeoidEval.cpp.
 - <a href="Gravity.1.html">
   <b>Gravity</b></a>: compute the earth's gravitational field using
   GravityModel and GravityCircle.  See \ref Gravity.cpp.
 - <a href="MagneticField.1.html">
   <b>MagneticField</b></a>: compute the earth's magnetic field using
   MagneticModel and MagneticCircle.  See \ref MagneticField.cpp.
 - <a href="RhumbSolve.1.html">
   <b>RhumbSolve</b></a>: perform rhumb line calculations using Rhumb
   and RhumbLine.  See \ref RhumbSolve.cpp.
 - <a href="IntersectTool.1.html"> <b>IntersectTool</b></a>: find
   intersections between two geodesics.  See \ref IntersectTool.cpp.
 - <a href="Geod3Solve.1.html">
   <b>Geod3Solve</b></a>: perform geodesic calculations on a triaxial
   ellipsoid using Triaxial::Geodesic3 and Triaxial::GeodesicLine3.  See \ref
   Geod3Solve.cpp.
 - <a href="Cart3Convert.1.html">
   <b>Cart3Convert</b></a>: convert between geocentric and various
   triaxial coordinates systems using Triaxial::Cartesian3.  See \ref
   Cart3Convert.cpp.
 - <a href="Conformal3Proj.1.html">
   <b>Conformal3Proj</b></a>: conformal projections for a triaxial
   ellipsoid using Triaxial::Conformal3.  See \ref Conformal3Proj.cpp.
 .
The documentation for these utilities is in the form of man pages.  This
documentation can be accessed by clicking on the utility name in the
list above, running the man command on Unix-like systems, or by invoking
the utility with the <code>\--help</code> option.  A brief summary of
usage is given by invoking the utility with the <code>-h</code> option.
The version of the utility is given by the <code>\--version</code>
option.

The utilities all accept data on standard input, transform it in some
way, and print the results on standard output.  This makes the utilities
easy to use within scripts to transform tabular data; however they can
also be used interactively, often with the input supplied via a pipe,
e.g.,
 - echo 38SMB4488 | GeoConvert -d

Online versions of four of these utilities are provided:
 - <a href="https://geographiclib.sourceforge.io/cgi-bin/GeoConvert">GeoConvert</a>
 - <a href="https://geographiclib.sourceforge.io/cgi-bin/GeodSolve">GeodSolve</a>
 - <a href="https://geographiclib.sourceforge.io/cgi-bin/Planimeter">Planimeter</a>
 - <a href="https://geographiclib.sourceforge.io/cgi-bin/GeoidEval">GeoidEval</a>
 - <a href="https://geographiclib.sourceforge.io/cgi-bin/RhumbSolve">RhumbSolve</a>

<center>
Back to \ref start.  Forward to \ref organization.  Up to \ref contents.
</center>

**********************************************************************/
/**
\page organization Code organization

<center>
Back to \ref utilities.  Forward to \ref other.  Up to \ref contents.
</center>

Here is a brief description of the relationship between the various
components of GeographicLib.  All of these are defined in the
GeographicLib namespace.

TransverseMercator, PolarStereographic, LambertConformalConic, and
AlbersEqualArea provide the basic projections.  The constructors for
these classes specify the ellipsoid and the forward and reverse
projections are implemented as const member functions.
TransverseMercator uses Kr&uuml;ger's series which have been extended to
sixth order in the square of the eccentricity.  PolarStereographic,
LambertConformalConic, and AlbersEqualArea use the exact formulas for
the projections (e.g., from Snyder).

TransverseMercator::UTM and PolarStereographic::UPS are const static
instantiations specific for the WGS84 ellipsoid with the UTM and UPS
scale factors.  (These do \e not add the standard false eastings or
false northings for UTM and UPS.)  Similarly
LambertConformalConic::Mercator is a const static instantiation of this
projection for a WGS84 ellipsoid and a standard parallel of 0 (which
gives the Mercator projection).  AlbersEqualArea::CylindricalEqualArea,
AzimuthalEqualAreaNorth, and AzimuthalEqualAreaSouth, likewise provide
special cases of the equal area projection.

UTMUPS uses TransverseMercator::UTM and PolarStereographic::UPS to
perform the UTM and UPS projections.  The class offers a uniform
interface to UTM and UPS by treating UPS as UTM zone 0.  This class
stores no internal state and the forward and reverse projections are
provided via static member functions.  The forward projection offers the
ability to override the standard UTM/UPS choice and the UTM zone.

MGRS transforms between UTM/UPS coordinates and MGRS.
UPS coordinates are handled as UTM zone 0.  This class stores no
internal state and the forward (UTM/UPS to MGRS) and reverse (MGRS to
UTM/UPS) conversions are provided via static member functions.

GeoCoords holds a single geographic location which may be
specified as latitude and longitude, UTM or UPS, or MGRS.  Member
functions are provided to convert between coordinate systems and to
provide formatted representations of them.
<a href="GeoConvert.1.html">GeoConvert</a> is a simple command line
utility to provide access to the GeoCoords class.

TransverseMercatorExact is a drop in replacement for TransverseMercator
which uses the exact formulas, based on elliptic functions, for the
projection as given by Lee.
<a href="TransverseMercatorProj.1.html">TransverseMercatorProj</a> is a
simple command line utility to test to the TransverseMercator and
TransverseMercatorExact.

Geodesic and GeodesicLine perform geodesic calculations.  The
constructor for Geodesic specifies the ellipsoid and the direct and
inverse calculations are implemented as const member functions.
Geocentric::WGS84 is a const static instantiation of Geodesic specific
for the WGS84 ellipsoid.  In order to perform a series of direct
geodesic calculations on a single line, the GeodesicLine class can be
used.  This packages all the information needed to specify a geodesic.
A const member function returns the coordinates a specified distance
from the starting point.  <a href="GeodSolve.1.html">GeodSolve</a> is a
simple command line utility to perform geodesic calculations.
PolygonAreaT is a class which compute the area of geodesic polygons
using the Geodesic class and <a href="Planimeter.1.html">Planimeter</a>
is a command line utility for the same purpose.  AzimuthalEquidistant,
CassiniSoldner, and Gnomonic are projections based on the Geodesic
class.  <a href="GeodesicProj.1.html">GeodesicProj</a> is a command line
utility to exercise these projections.

GeodesicExact and GeodesicLineExact are drop in replacements for
Geodesic and GeodesicLine in which the solution is given in terms of
elliptic integrals (computed by EllipticFunction).  These classes should
be used if the absolute value of the flattening exceeds 0.02.  The -E
option to <a href="GeodSolve.1.html">GeodSolve</a> uses these classes.

NearestNeighbor is a header-only class for efficiently \ref nearest of a
collection of points where the distance function obeys the triangle
inequality.  The geodesic distance obeys this condition.

Geocentric and LocalCartesian convert between
geodetic and geocentric or a local Cartesian system.  The constructor for
specifies the ellipsoid and the forward and reverse projections are
implemented as const member functions.  Geocentric::WGS84 is a
const static instantiation of Geocentric specific for the WGS84 ellipsoid.
<a href="CartConvert.1.html">CartConvert</a> is a simple command line
utility to provide access to these classes.

Geoid evaluates geoid heights by interpolation.  This is
provided by the operator() member function.
<a href="GeoidEval.1.html">GeoidEval</a> is a simple command line
utility to provide access to this class.  This class requires
installation of data files for the various geoid models; see \ref
geoidinst for details.

AuxAngle, AuxLatitude, and
Ellipsoid are classes which performs latitude
conversions and returns various properties of the ellipsoid.

GravityModel evaluates the earth's gravitational field using a
particular gravity model.  Various member functions return the
gravitational field, the gravity disturbance, the gravity anomaly, and
the geoid height <a href="Gravity.1.html">Gravity</a> is a simple
command line utility to provide access to this class.  If the field
several points on a circle of latitude are sought then use
GravityModel::Circle to return a GravityCircle object whose member
functions performs the calculations efficiently.  (This is particularly
important for high degree models such as EGM2008.)  These classes
requires installation of data files for the various gravity models; see
\ref gravityinst for details.  NormalGravity computes the gravity of the
so-called level ellipsoid.

MagneticModel evaluates the earth's magnetic field using a particular
magnetic model.  The field is provided by the operator() member
function.  <a href="MagneticField.1.html">MagneticField</a> is a simple
command line utility to provide access to this class.  If the field
several points on a circle of latitude are sought then use
MagneticModel::Circle to return a MagneticCircle object whose operator()
member function performs the calculation efficiently.  (This is
particularly important for high degree models such as emm2010.)  These
classes requires installation of data files for the various magnetic
models; see \ref magneticinst for details.

Constants, Math, Utility, DMS, are general utility class which are used
internally by the library; in addition EllipticFunction is used by
TransverseMercatorExact, Ellipsoid, and GeodesicExact, and
GeodesicLineExact; Accumulator is used by PolygonAreaT, and
SphericalEngine, CircularEngine, SphericalHarmonic, SphericalHarmonic1,
and SphericalHarmonic2 facilitate the summation of spherical harmonic
series which is needed by and MagneticModel and MagneticCircle.  One
important definition is Math::real which is the type used for real
numbers.  This allows the library to be easily switched to using floats,
doubles, or long doubles.  However all the testing has been with real
set to double and the library should be installed in this way.

GeographicLib uniformly represents all angle-like variables (latitude,
longitude, azimuth) in terms of degrees.  To convert from degrees to
radians, multiple the quantity by Math::degree().  To convert from
radians to degrees , divide the quantity by Math::degree().

In general, the constructors for the classes in GeographicLib check
their arguments and throw GeographicErr exceptions with a
explanatory message if these are illegal.  The member functions, e.g.,
the projections implemented by TransverseMercator and
PolarStereographic, the solutions to the geodesic problem, etc.,
typically do <i>not</i> check their arguments; the calling program
should ensure that the arguments are legitimate.  However, the functions
implemented by UTMUPS, MGRS, and GeoCoords do check their arguments and
may throw GeographicErr exceptions.  Similarly Geoid may
throw exceptions on file errors.  If a function does throw an exception,
then the function arguments used for return values will not have been
altered.

GeographicLib attempts to act sensibly with NaNs.  NaNs in constructors
typically throw errors (an exception is GeodesicLine).  However, calling
the class functions with NaNs as arguments is not an error; NaNs are
returned as appropriate.  "INV" is treated as an invalid zone
designation by UTMUPS.  "INVALID" is the corresponding invalid MGRS
string (and similarly for GARS, Geohash, and Georef strings).  NaNs
allow the projection of polylines which are separated by NaNs; in this
format they can be easily plotted in MATLAB.

A note about portability.  For the most part, the code uses standard C++
and should be able to be deployed on any system with a modern C++
compiler.  System dependencies come into
 - use of long double -- the type is used only for testing.  On systems
   which lack this data type the cmake and autoconf configuration
   methods should detect its absence and omit the code that depends on
   it.
 - Geoid, GravityModel, and
   MagneticModel -- these class uses system-dependent
   default paths for looking up the respective datasets.  It also relies
   on getenv to find the value of the environment variables.
 - Utility::readarray reads numerical data from binary
   files.  This assumes that floating point numbers are in IEEE format.
   It attempts to handled the "endianness" of the target platform using
   the GEOGRAPHICLIB_WORDS_BIGENDIAN macro (which sets the compile-time
   constant Math::bigendian).

An attempt is made to maintain backward compatibility with GeographicLib
(especially at the level of your source code).  Sometimes it's necessary
to take actions that depend on what version of GeographicLib is being
used; for example, you may want to use a new feature of GeographicLib,
but want your code still to work with older versions.  In that case, you
can test the values of the macros `GEOGRAPHICLIB_VERSION_MAJOR`,
`GEOGRAPHICLIB_VERSION_MINOR`, and `GEOGRAPHICLIB_VERSION_PATCH`; these
expand to numbers (and the last one is usually 0); these macros appeared
starting in version 1.31.  There's also a macro
`GEOGRAPHICLIB_VERSION_STRING` which expands to, e.g.,
"@PROJECT_VERSION@"; this macro has been defined since version 1.9.
Since version 1.37, there's also been a macro `GEOGRAPHICLIB_VERSION`
which encodes the version as a single number, e.g, 1003900.  Do not rely
on this particular packing; instead use the macro
GEOGRAPHICLIB_VERSION_NUM(a,b,c) which allows you to compare versions
with, e.g.,
\code
#if GEOGRAPHICLIB_VERSION >= GEOGRAPHICLIB_VERSION_NUM(1,37,0)
...
#endif \endcode

<center>
Back to \ref utilities.  Forward to \ref other.  Up to \ref contents.
</center>

**********************************************************************/
/**
\page other GeographicLib in other languages

<center>
Back to \ref organization.  Forward to \ref geoid.  Up to \ref contents.
</center>

Jump to
- \ref implement.
- \ref wrappers.
- \ref maxima.

\section implement Implementations in other languages

Various subsets of GeographicLib have been implemented in other
languages:
[C](../../C/doc/index.html),
[Fortran](../../Fortran/doc/index.html),
[Python](../../Python/doc/index.html),
[Octave/MATLAB](https://github.com/geographiclib/geographiclib-octave#readme),
[Java](../../Java/doc/index.html), and
[JavaScript](../../JavaScript/doc/index.html).
These are described [here](../../doc/library.html#languages) on the main
[GeographicLib web page](../../index.html).

For the most part, these implementations focus on the geodesic
capabilities of GeographicLib, i.e., the classes Geodesic, GeodesicLine,
and PolygonAreaT.  The exceptions are
- The [Java package GeographicLib-Java](
  https://search.maven.org/artifact/net.sf.geographiclib/GeographicLib-Java)
  includes an implementation of the Gnomonic projection
- The [Octave/MATLAB package
  geographiclib](https://github.com/geographiclib/geographiclib-octave#readme)
  also includes implementations of TransverseMercator,
  PolarStereographic, AzimuthalEquidistant, CassiniSoldner, Gnomonic,
  UTMUPS, MGRS, Geoid, Geocentric, LocalCartesian.  In addition this
  package includes calculations for \ref greatellipse.

\section wrappers Using wrappers to invoke GeographicLib

Alternatively, it is possible to call the C++ library directly from
certain other languages.  Examples of this idiom are given in the
[`wrapper`](https://github.com/geographiclib/geographiclib/blob/main/wrapper)
directory in the source distribution.

- The C example in [`wrapper/c`](
  https://github.com/geographiclib/geographiclib/blob/main/wrapper/c)
  gives a small example, which converts heights above the geoid to
  heights above the ellipsoid.

- For JavaScript, [`wrapper/javascript`](
  https://github.com/geographiclib/geographiclib/blob/main/wrapper/javascript),
  there is a minimal description of translating C++ source code to
  JavaScript.

- The Python example in [`wrapper/python`](
  https://github.com/geographiclib/geographiclib/blob/main/wrapper/python)
  showns how to convert heights above the geoid to heights above the
  ellipsoid using `boost-python`.  An alternation is to use
  [Cython](https::/cython.org).

- It is also possible to call the C++ version of GeographicLib directly
  from Octave or MATLAB.  The example in [`wrapper/octave`](
  https://github.com/geographiclib/geographiclib/blob/main/wrapper/octave)
  solves the inverse geodesic problem for ellipsoids with arbitrary
  flattening.

- The Excel example in [`wrapper/excel`](
  https://github.com/geographiclib/geographiclib/blob/main/wrapper/excel)
  shows how to call the C++ library from Visual Basic which, in turn,
  allows the functionality to be exposed in Excel.  Here computations
  involving geodesics and rhumb are illustrated.  At present this works
  only on Windows systems.

\section maxima Maxima routines

Maxima is a free computer algebra system which can be downloaded from
https://maxima.sourceforge.io.  Maxima was used to generate the series used by
TransverseMercator (<a href="tmseries.mac"> tmseries.mac</a>), Geodesic
(<a href="geod.mac"> geod.mac</a>), Rhumb (<a href="rhumbarea.mac">
rhumbarea.mac</a>), \ref gearea (<a href="gearea.mac"> gearea.mac</a>),
the relation between \ref auxlat (<a href="auxlat.mac"> auxlat.mac</a>),
and to generate accurate data for testing (<a href="tm.mac"> tm.mac</a>
and <a href="geodesic.mac"> geodesic.mac</a>).  The latter uses Maxima's
bigfloat arithmetic together with series extended to high order or
solutions in terms of elliptic integrals (<a href="ellint.mac">
ellint.mac</a>).  These files contain brief instructions on how to use
them.

<center>
Back to \ref organization.  Forward to \ref geoid.  Up to \ref contents.
</center>

**********************************************************************/
/**
\page geoid Geoid height

<center>
Back to \ref other.  Forward to \ref gravity.  Up to \ref contents.
</center>

The gravitational equipotential surface approximately coinciding with
mean sea level is called the geoid.  The Geoid class and
the <a href="GeoidEval.1.html">GeoidEval</a> utility evaluate the height
of the geoid above the WGS84 ellipsoid.  This can be used to convert
heights above mean sea level to heights above the WGS84 ellipsoid.
Because the normal to the ellipsoid differs from the normal to the geoid
(the direction of a plumb line) there is a slight ambiguity in the
measurement of heights; however for heights up to 10&thinsp;km this ambiguity
is only 1&thinsp;mm.

The geoid is usually approximated by an "earth gravity model" (EGM).
The models published by the NGA are:
- <b>EGM84</b>:
  https://earth-info.nga.mil/index.php?dir=wgs84&action=wgs84#tab_egm84
- <b>EGM96</b>:
  https://earth-info.nga.mil/index.php?dir=wgs84&action=wgs84#tab_egm96
- <b>EGM2008</b>:
  https://earth-info.nga.mil/index.php?dir=wgs84&action=wgs84#tab_egm2008
.
Geoid offers a uniform way to handle all 3 geoids models at a variety of
grid resolutions.  (In contrast, the software tools that NGA offers are
different for each geoid model, and the interpolation programs are
different for each grid resolution.  In addition these tools are written
in Fortran with is nowadays difficult to integrate with other software.)

The height of the geoid above the ellipsoid, \e N, is sometimes called
the geoid undulation.  It can be used to convert a height above the
ellipsoid, \e h, to the corresponding height above the geoid (the
orthometric height, roughly the height above mean sea level), \e H,
using the relations

&nbsp;&nbsp;&nbsp;\e h = \e N + \e H; &nbsp;&nbsp;\e H = &minus;\e N + \e h.

Unlike other components of GeographicLib, there is a appreciable error
in the results obtained (at best, the RMS error is 1&thinsp;mm).  However the
class provides methods to report the maximum and RMS errors in the
results.  The class also returns the gradient of the geoid.  This can be
used to estimate the direction of a plumb line relative to the WGS84
ellipsoid.

The GravityModel class calculates geoid heights using the
underlying gravity model.  This is slower then Geoid but
considerably more accurate.  This class also can accurately compute all
the components of the acceleration due to gravity (and hence the
direction of plumb line).

Go to
 - \ref geoidinst
 - \ref geoidformat
 - \ref geoidinterp
 - \ref geoidcache
 - \ref testgeoid

\section geoidinst Installing the geoid datasets

The geoid heights are computed using interpolation into a rectangular
grid.  The grids are read from data files which have been are computed
using the NGA synthesis programs in the case of the EGM84 and EGM96
models and using the NGA binary gridded data files in the case of
EGM2008.  These data files are available for download:
<center>
<table>
<caption>Available geoid data files</caption>
<tr>
 <th rowspan="2">name         <th rowspan="2">geoid    <th rowspan="2">grid
 <th rowspan="2">size\n(MB)
 <th colspan="3"><center>Download Links (size, MB)</center></th>
<tr>
 <th>tar file</th>
 <th>Windows\n installer</th>
 <th>zip file</th>
<tr>
 <td>egm84-30
 <td>EGM84
 <td><center>30'</center>
 <td><center>0.6</center>
 <td><center>
 <a href="https://sourceforge.net/projects/geographiclib/files/geoids-distrib/egm84-30.tar.bz2">
 link</a> (0.5)</center>
 <td><center>
 <a href="https://sourceforge.net/projects/geographiclib/files/geoids-distrib/egm84-30.exe">
 link</a> (0.8)</center>
 <td><center>
 <a href="https://sourceforge.net/projects/geographiclib/files/geoids-distrib/egm84-30.zip">
 link</a> (0.5)</center>
<tr>
 <td>egm84-15
 <td>EGM84
 <td><center>15'</center>
 <td><center>2.1</center>
 <td><center>
 <a href="https://sourceforge.net/projects/geographiclib/files/geoids-distrib/egm84-15.tar.bz2">
 link</a> (1.5)</center>
 <td><center>
 <a href="https://sourceforge.net/projects/geographiclib/files/geoids-distrib/egm84-15.exe">
 link</a> (1.9)</center>
 <td><center>
 <a href="https://sourceforge.net/projects/geographiclib/files/geoids-distrib/egm84-15.zip">
 link</a> (2.0)</center>
<tr>
 <td>egm96-15
 <td>EGM96
 <td><center>15'</center>
 <td><center>2.1</center>
 <td><center>
 <a href="https://sourceforge.net/projects/geographiclib/files/geoids-distrib/egm96-15.tar.bz2">
 link</a> (1.5)</center>
 <td><center>
 <a href="https://sourceforge.net/projects/geographiclib/files/geoids-distrib/egm96-15.exe">
 link</a> (1.9)</center>
 <td><center>
 <a href="https://sourceforge.net/projects/geographiclib/files/geoids-distrib/egm96-15.zip">
 link</a> (2.0)</center>
<tr>
 <td>egm96-5
 <td>EGM96
 <td><center>5'</center>
 <td><center> 19</center>
 <td><center>
 <a href="https://sourceforge.net/projects/geographiclib/files/geoids-distrib/egm96-5.tar.bz2">
 link</a> (11)</center>
 <td><center>
 <a href="https://sourceforge.net/projects/geographiclib/files/geoids-distrib/egm96-5.exe">
 link</a> (11)</center>
 <td><center>
 <a href="https://sourceforge.net/projects/geographiclib/files/geoids-distrib/egm96-5.zip">
 link</a> (17)</center>
<tr>
 <td>egm2008-5
 <td>EGM2008
 <td><center>5'</center>
 <td><center> 19</center>
 <td><center>
 <a href="https://sourceforge.net/projects/geographiclib/files/geoids-distrib/egm2008-5.tar.bz2">
 link</a> (11)</center>
 <td><center>
 <a href="https://sourceforge.net/projects/geographiclib/files/geoids-distrib/egm2008-5.exe">
 link</a> (11)</center>
 <td><center>
 <a href="https://sourceforge.net/projects/geographiclib/files/geoids-distrib/egm2008-5.zip">
 link</a> (17)</center>
<tr>
 <td>egm2008-2_5
 <td>EGM2008
 <td><center>2.5'</center>
 <td><center> 75</center>
 <td><center>
 <a href="https://sourceforge.net/projects/geographiclib/files/geoids-distrib/egm2008-2_5.tar.bz2">
 link</a> (35)</center>
 <td><center>
 <a href="https://sourceforge.net/projects/geographiclib/files/geoids-distrib/egm2008-2_5.exe">
 link</a> (33)</center>
 <td><center>
 <a href="https://sourceforge.net/projects/geographiclib/files/geoids-distrib/egm2008-2_5.zip">
 link</a> (65)</center>
<tr>
 <td>egm2008-1
 <td>EGM2008
 <td><center>1'</center>
 <td><center>470</center>
 <td><center>
 <a href="https://sourceforge.net/projects/geographiclib/files/geoids-distrib/egm2008-1.tar.bz2">
 link</a> (170)</center>
 <td><center>
 <a href="https://sourceforge.net/projects/geographiclib/files/geoids-distrib/egm2008-1.exe">
 link</a> (130)</center>
 <td><center>
 <a href="https://sourceforge.net/projects/geographiclib/files/geoids-distrib/egm2008-1.zip">
 link</a> (390)</center>
</table>
</center>
The "size" column is the size of the uncompressed data and it also
gives the memory requirements for caching the entire dataset using the
Geoid::CacheAll method.
At a minimum you should install egm96-5 and either egm2008-1 or
egm2008-2_5.  Many applications use the EGM96 geoid, however the use of
EGM2008 is growing. (EGM84 is rarely used now.)

For Linux and Unix systems, GeographicLib provides a shell script
geographiclib-get-geoids (typically installed in /usr/local/sbin) which
automates the process of downloading and installing the geoid data.  For
example
\verbatim
   geographiclib-get-geoids best # to install egm84-15, egm96-5, egm2008-1
   geographiclib-get-geoids -h   # for help
\endverbatim
This script should be run as a user with write access to the
installation directory, which is typically
/usr/local/share/GeographicLib (this can be overridden with the -p
flag), and the data will then be placed in the "geoids" subdirectory.

Windows users should download and run the Windows installers.  These
will prompt for an installation directory with the default being
\verbatim
   C:/ProgramData/GeographicLib
\endverbatim
(which you probably should not change) and the data is installed in the
"geoids" sub-directory.  (The second directory name is an alternate name
that Windows 7 uses for the "Application Data" directory.)

Otherwise download \e either the tar.bz2 file \e or the zip file (they
have the same contents).  If possible use the tar.bz2 files, since these
are compressed about 2 times better than the zip file.  To unpack these,
run, for example
\verbatim
   mkdir -p /usr/local/share/GeographicLib
   tar xofjC egm96-5.tar.bz2 /usr/local/share/GeographicLib
   tar xofjC egm2008-2_5.tar.bz2 /usr/local/share/GeographicLib
   etc.
\endverbatim
and, again, the data will be placed in the "geoids" subdirectory.

However you install the geoid data, all the datasets should
be installed in the same directory.  Geoid and
<a href="GeoidEval.1.html">GeoidEval</a> uses a compile time default to
locate the datasets.  This is
- /usr/local/share/GeographicLib/geoids, for non-Windows systems
- C:/ProgramData/GeographicLib/geoids, for Windows systems
.
consistent with the examples above.  This may be overridden at run-time
by defining the GEOGRAPHICLIB_GEOID_PATH or the GEOGRAPHICLIB_DATA
environment variables; see Geoid::DefaultGeoidPath() for
details.  Finally, the path may be set using the optional second
argument to the Geoid constructor or with the "-d" flag
to <a href="GeoidEval.1.html">GeoidEval</a>.  Supplying the "-h" flag to
<a href="GeoidEval.1.html">GeoidEval</a> reports the default geoid path
for that utility.  The "-v" flag causes GeoidEval to report the full
path name of the data file it uses.

\section geoidformat The format of the geoid data files

The gridded data used by the Geoid class is stored in
16-bit PGM files.  Thus the data for egm96-5 might be stored in the file
- /usr/local/share/GeographicLib/geoids/egm96-5.pgm
.
PGM simple graphic format with the following properties
- it is well documented
  <a href="http://netpbm.sourceforge.net/doc/pgm.html">here</a>;
- there are no separate "little-endian" and "big-endian" versions;
- it uses 1 or 2 bytes per pixel;
- pixels can be randomly accessed;
- comments can be added to the file header;
- it is sufficiently simple that it can be easily read without using the
  <a href="http://netpbm.sourceforge.net/doc/libnetpbm.html">libnetpbm</a>
  library (and thus we avoid adding a software dependency to
  GeographicLib).
.
The major drawback of this format is that since there are only 65535
possible pixel values, the height must be quantized to 3&thinsp;mm.  However,
the resulting quantization error (up to 1.5&thinsp;mm) is typically smaller
than the linear interpolation errors.  The comments in the header for
egm96-5 are
\verbatim
   # Geoid file in PGM format for the GeographicLib::Geoid class
   # Description WGS84 EGM96, 5-minute grid
   # URL https://earth-info.nga.mil/index.php?dir=wgs84&action=wgs84#tab_egm96
   # DateTime 2009-08-29 18:45:03
   # MaxBilinearError 0.140
   # RMSBilinearError 0.005
   # MaxCubicError 0.003
   # RMSCubicError 0.001
   # Offset -108
   # Scale 0.003
   # Origin 90N 0E
   # AREA_OR_POINT Point
   # Vertical_Datum WGS84
\endverbatim
Of these lines, the Scale and Offset lines are required and define the
conversion from pixel value to height (in meters) using \e height =
\e offset + \e scale \e pixel.  The Geoid constructor also reads the
Description, DateTime, and error lines (if present) and stores the
resulting data so that it can be returned by
Geoid::Description, Geoid::DateTime,
Geoid::MaxError, and Geoid::RMSError
methods.  The other lines serve as additional documentation but are not
used by this class.  Accompanying egm96-5.pgm (and similarly with the
other geoid data files) are two files egm96-5.wld and
egm96-5.pgm.aux.xml.  The first is an ESRI "world" file and the second
supplies complete projection metadata for use by
<a href="http://www.gdal.org">GDAL</a>.  Neither of these files is read
by Geoid.

You can use gdal_translate to convert the data files to a standard
GeoTiff, e.g., with
\verbatim
   gdal_translate -ot Float32 -scale 0 65000 -108 87 egm96-5.pgm egm96-5.tif
\endverbatim
The arguments to -scale here are specific to the Offset and Scale
parameters used in the pgm file (note 65000 * 0.003 &minus; 108 = 87).
You can check these by running <a href="GeoidEval.1.html">GeoidEval</a>
with the "-v" option.

Here is a sample script which uses GDAL to create a 1-degree
squared grid of geoid heights at 3&quot; resolution (matching DTED1) by
bilinear interpolation.
\verbatim
   #! /bin/sh
   lat=37
   lon=067
   res=3                           # resolution in seconds
   TEMP=`mktemp junkXXXXXXXXXX`    # temporary file for GDAL
   gdalwarp -q -te `echo $lon $lat $res | awk '{
       lon = $1; lat = $2; res = $3;
       printf "%.14f %.14f %.14f %.14f",
           lon  -0.5*res/3600, lat  -0.5*res/3600,
           lon+1+0.5*res/3600, lat+1+0.5*res/3600;
   }'` -ts $((3600/res+1)) $((3600/res+1)) -r bilinear egm96-5.tif $TEMP
   gdal_translate -quiet \
       -mo AREA_OR_POINT=Point \
       -mo Description="WGS84 EGM96, $res-second grid" \
       -mo Vertical_Datum=WGS84 \
       -mo Tie_Point_Location=pixel_corner \
       $TEMP e$lon-n$lat.tif
   rm -f $TEMP
\endverbatim

Because the pgm files are uncompressed, they can take up a lot of disk
space.  Some compressed formats compress in tiles and so might be
compatible with the requirement that the data can be randomly accessed.
In particular gdal_translate can be used to convert the pgm files to
compressed tiff files with
\verbatim
gdal_translate -co COMPRESS=LZW -co PREDICTOR=2 -co TILED=YES \
   –a_offset -108 -a_scale 0.003 \
   egmyy-g.pgm egmyy-g.tif
\endverbatim
(The <code>-a_offset</code> and <code>-a_scale</code> options were
introduced in gdal_translate version 2.3.)  The resulting files sizes
are
\verbatim
                  pgm      tif
    egm84-30      0.6 MB   0.5 MB
    egm84-15      2.1 MB   1.4 MB
    egm96-15      2.1 MB   1.5 MB
    egm96-5        19 MB   8.5 MB
    egm2008-5      19 MB   9.8 MB
    egm2008-2_5    75 MB    28 MB
    egm2008-1     470 MB    97 MB
\endverbatim
Currently, there are no plans for GeographicLib to support this
compressed format.

The Geoid class only handles world-wide geoid models.  The pgm provides
geoid height postings on grid of points with uniform spacing in latitude
(row) and longitude (column).  If the dimensions of the pgm file are
\e h &times; \e w, then latitude (resp. longitude) spacing is
&minus;180&deg;/(\e h &minus; 1) (resp. 360&deg;/\e w), with the (0,0)
pixel given the value at &phi; = 90&deg;, &lambda; = 0&deg;.  Models
covering a limited area will need to be "inserted" into a world-wide
grid before being accessible to the Geoid class.

\section geoidinterp Interpolating the geoid data

Geoid evaluates the geoid height using bilinear or cubic
interpolation.

The bilinear interpolation is based on the values at the 4 corners of
the enclosing cell.  The interpolated height is a continuous function of
position; however the gradient has discontinuities are cell boundaries.
The quantization of the data files exacerbates the errors in the
gradients.

The cubic interpolation is a least-squares fit to the values on a
12-point stencil with weights as follows:
\verbatim
   . 1 1 .
   1 2 2 1
   1 2 2 1
   . 1 1 .
\endverbatim
The cubic is constrained to be independent of longitude when evaluating
the height at one of the poles.  Cubic interpolation is considerably
more accurate than bilinear interpolation; however, in this
implementation there are small discontinuities in the heights are cell
boundaries.  The over-constrained cubic fit slightly reduces the
quantization errors on average.

The algorithm for the least squares fit is taken from, F. H. Lesh,
<a href="https://doi.org/10.1145/368424.368443">Multi-dimensional
least-squares polynomial curve fitting</a>, CACM 2, 29--30 (1959).
This algorithm is not part of Geoid; instead it is implemented as
<a href="https://en.wikipedia.org/wiki/Maxima_(software)">Maxima</a>
code which is used to precompute the matrices to convert the function
values on the stencil into the coefficients from the cubic polynomial.
This code is included as a comment in Geoid.cpp.

The interpolation methods are quick and give good accuracy.  Here is a
summary of the combined quantization and interpolation errors for the
heights.
<center><table>
<caption>Interpolation and quantization errors for geoid heights</caption>
<tr>
 <th rowspan="2">name
 <th rowspan="2">geoid
 <th rowspan="2">grid
 <th colspan="2"><center>bilinear error</center></th>
 <th colspan="2"><center>cubic error</center></th>
<tr>
 <th><center>max</center><th><center>rms</center>
 <th><center>max</center><th><center>rms</center>
<tr>
 <td>egm84-30   <td>EGM84  <td><center>30'  </center>
 <td><center>1.546 m</center><td><center>70 mm</center>
 <td><center>0.274 m</center><td><center>14 mm</center>
<tr>
 <td>egm84-15   <td>EGM84  <td><center>15'  </center>
 <td><center>0.413 m</center><td><center>18 mm</center>
 <td><center>0.021 m</center><td><center>1.2 mm</center>
<tr>
 <td>egm96-15   <td>EGM96  <td><center>15'  </center>
 <td><center>1.152 m</center><td><center>40 mm</center>
 <td><center>0.169 m</center><td><center>7.0 mm</center>
<tr>
 <td>egm96-5    <td>EGM96  <td><center> 5'  </center>
 <td><center>0.140 m</center><td><center>4.6 mm</center>
 <td><center>0.0032 m</center><td><center>0.7 mm</center>
<tr>
 <td>egm2008-5  <td>EGM2008<td><center> 5'  </center>
 <td><center>0.478 m</center><td><center>12 mm</center>
 <td><center>0.294 m</center><td><center>4.5 mm</center>
<tr>
 <td>egm2008-2_5<td>EGM2008<td><center> 2.5'</center>
 <td><center>0.135 m</center><td><center>3.2 mm</center>
 <td><center>0.031 m</center><td><center>0.8 mm</center>
<tr>
 <td>egm2008-1  <td>EGM2008<td><center> 1'  </center>
 <td><center>0.025 m</center><td><center>0.8 mm</center>
 <td><center>0.0022 m</center><td><center>0.7 mm</center>
</table></center>
The errors are with respect to the specific NGA earth gravity model
(not to any "real" geoid).  The RMS values are obtained using 5 million
uniformly distributed random points.  The maximum values are obtained by
evaluating the errors using a different grid with points at the
centers of the original grid.  (The RMS difference between EGM96 and
EGM2008 is about 0.5&thinsp;m.  The RMS difference between EGM84 and EGM96 is
about 1.5&thinsp;m.)

The errors in the table above include the quantization errors that arise
because the height data that Geoid uses are quantized to
3&thinsp;mm.  If, instead, Geoid were to use data files without
such quantization artifacts, the overall error would be reduced <i>but
only modestly</i> as shown in the following table, where only the
changed rows are included and where the changed entries are given in
bold:
<center><table>
<caption>Interpolation (only!) errors for geoid heights</caption>
<tr>
 <th rowspan="2">name
 <th rowspan="2">geoid
 <th rowspan="2">grid
 <th colspan="2"><center>bilinear error</center></th>
 <th colspan="2"><center>cubic error</center></th>
<tr>
 <th><center>max</center><th><center>rms</center>
 <th><center>max</center><th><center>rms</center>
<tr>
 <td>egm96-5    <td>EGM96  <td><center> 5'  </center>
 <td><center>0.140 m</center><td><center>4.6 mm</center>
 <td><center><b>0.0026 m</b></center><td><center><b>0.1 mm</b></center>
<tr>
 <td>egm2008-2_5<td>EGM2008<td><center> 2.5'</center>
 <td><center>0.135 m</center><td><center>3.2 mm</center>
 <td><center>0.031 m</center><td><center><b>0.4 mm</b></center>
<tr>
 <td>egm2008-1  <td>EGM2008<td><center> 1'  </center>
 <td><center>0.025 m</center><td><center><b>0.6 mm</b></center>
 <td><center><b>0.0010 m</b></center><td><center><b>0.011 mm</b></center>
</table></center>

\section geoidcache Caching the geoid data

A simple way of calling Geoid is as follows
\code
   #include <GeographicLib/Geoid.hpp>
   #include <iostream>
   ...
   GeographicLib::Geoid g("egm96-5");
   double lat, lon;
   while (std::cin >> lat >> lon)
      std::cout << g(lat, lon) << "\n";
   ...
\endcode

The first call to g(lat, lon) causes the data for the stencil points (4
points for bilinear interpolation and 12 for cubic interpolation) to be
read and the interpolated value returned.  A simple 0th-order caching
scheme is provided by default, so that, if the second and subsequent
points falls within the same grid cell, the data values are not reread
from the file.  This is adequate for most interactive use and also
minimizes disk accesses for the case when a continuous track is being
followed.

If a large quantity of geoid calculations are needed, the calculation
can be sped up by preloading the data for a rectangular block with
Geoid::CacheArea or the entire dataset with
Geoid::CacheAll.  If the requested points lie within the
cached area, the cached data values are used; otherwise the data is read
from disk as before.  Caching all the data is a reasonable choice for
the 5' grids and coarser.  Caching all the data for the 1' grid will
require 0.5 GB of RAM and should only be used on systems with sufficient
memory.

The use of caching does not affect the values returned.  Because of the
caching and the random file access, this class is \e not normally thread
safe; i.e., a single instantiation cannot be safely used by multiple
threads.  If multiple threads need to calculate geoid heights, there are
two alternatives:
 - they should all construct thread-local instantiations.
 - Geoid should be constructed with \e threadsafe = true.
   This causes all the data to be read at the time of construction (and
   if this fails, an exception is thrown), the data file to be closed
   and the single-cell caching to be turned off.  The resulting object
   may then be shared safely between threads.

\section testgeoid Test data for geoids

A test set for the geoid models is available at
 - <a href="https://sourceforge.net/projects/geographiclib/files/testdata/GeoidHeights.dat.gz">
   GeoidHeights.dat.gz</a>
 .
This is about 11 MB (compressed).  This test set consists of a set of
500000 geographic coordinates together with the corresponding geoid
heights according to various earth gravity models.

Each line of the test set gives 5 space delimited numbers
 - latitude (degrees, exact)
 - longitude (degrees, exact)
 - EGM84 height (meters, accurate to 1 &mu;m)
 - EGM96 height (meters, accurate to 1 &mu;m)
 - EGM2008 height (meters, accurate to 1 &mu;m)
 .
The latitude and longitude are all multiples of 10<sup>&minus;6</sup>
deg and should be regarded as exact.  The geoid heights are computed
using the harmonic NGA synthesis programs, where the programs were
compiled (with gfortran) and run under Linux.  In the case of the
EGM2008 program, a <code>SAVE</code> statement needed to be added to
subroutine <code>latf</code>, in order for the program to compile
correctly with a stack-based compiler.  Similarly the EGM96 code
requires a <code>SAVE</code> statement in subroutine
<code>legfdn</code>.

<center>
Back to \ref other.  Forward to \ref gravity.  Up to \ref contents.
</center>

**********************************************************************/
/**
\page gravity Gravity models

<center>
Back to \ref geoid.  Forward to \ref normalgravity.  Up to \ref contents.
</center>

GeographicLib can compute the earth's gravitational field with an earth
gravity model using the GravityModel and GravityCircle classes and with
the <a href="Gravity.1.html">Gravity</a> utility.  These models expand
the gravitational potential of the earth as sum of spherical harmonics.
The models also specify a reference ellipsoid, relative to which geoid
heights and gravity disturbances are measured.  Underlying all these
models is <i>normal gravity</i> which is the exact solution for an
idealized rotating ellipsoidal body.  This is implemented with the
NormalGravity class and some notes on are provided in section \ref
normalgravity

Go to
 - \ref gravityinst
 - \ref gravityformat
 - \ref gravitynga
 - \ref gravitygeoid
 - \ref gravityatmos
 - \ref gravityparallel
 - \ref normalgravity (now on its own page)

The supported models are
 - <b>egm84</b>, the
   <a href="https://earth-info.nga.mil/index.php?dir=wgs84&action=wgs84#tab_egm84">
   Earth Gravity Model 1984</a>, which includes terms up to degree 180.
 - <b>egm96</b>, the
   <a href="https://earth-info.nga.mil/index.php?dir=wgs84&action=wgs84#tab_egm96">
   Earth Gravity Model 1996</a>, which includes terms up to degree 360.
 - <b>egm2008</b>, the
   <a href="https://earth-info.nga.mil/index.php?dir=wgs84&action=wgs84#tab_egm2008">
   Earth Gravity Model 2008</a>, which includes terms up to degree 2190.
   See also <a href="https://doi.org/10.1029/2011JB008916"> Pavlis et
   al. (2012)</a>
 - <b>wgs84</b>, the
   <a href="https://web.archive.org/web/20161214054445/http://earth-info.nga.mil/GandG/publications/tr8350.2/tr8350_2.html">
   WGS84 Reference Ellipsoid</a>.  This is just reproduces the normal
   gravitational field for the reference ellipsoid.  This includes the
   zonal coefficients up to order 20.  Usually NormalGravity::WGS84()
   should be used instead.
 - <b>grs80</b>, the
   GRS80 Reference Ellipsoid.  This is just reproduces the normal
   gravitational field for the GRS80 ellipsoid.  This includes the
   zonal coefficients up to order 20.  Usually NormalGravity::GRS80()
   should be used instead.

See
 - W. A. Heiskanen and H. Moritz, Physical Geodesy (Freeman, San
   Francisco, 1967).
   https://archive.org/details/HeiskanenMoritz1967PhysicalGeodesy
 .
for more information.

<b>Acknowledgment:</b> I would like to thank Mathieu Peyr&eacute;ga for
sharing EGM_Geoid_CalculatorClass from his Geo library with me.  His
implementation was the first I could easily understand and he and I
together worked through some of the issues with overflow and underflow
the occur while performing high-degree spherical harmonic sums.

\section gravityinst Installing the gravity models

These gravity models are available for download:
<center>
<table>
<caption>Available gravity models</caption>
<tr>
 <th rowspan="2">name         <th rowspan="2">max\n degree
 <th rowspan="2">size\n(kB)
 <th colspan="3"><center>Download Links (size, kB)</center></th>
<tr>
 <th>tar file</th>
 <th>Windows\n installer</th>
 <th>zip file</th>
<tr>
 <td>egm84
 <td><center>180</center>
 <td><center>27</center>
 <td><center>
 <a href="https://sourceforge.net/projects/geographiclib/files/gravity-distrib/egm84.tar.bz2">
 link</a> (26)</center>
 <td><center>
 <a href="https://sourceforge.net/projects/geographiclib/files/gravity-distrib/egm84.exe">
 link</a> (55)</center>
 <td><center>
 <a href="https://sourceforge.net/projects/geographiclib/files/gravity-distrib/egm84.zip">
 link</a> (26)</center>
<tr>
 <td>egm96
 <td><center>360</center>
 <td><center>2100</center>
 <td><center>
 <a href="https://sourceforge.net/projects/geographiclib/files/gravity-distrib/egm96.tar.bz2">
 link</a> (2100)</center>
 <td><center>
 <a href="https://sourceforge.net/projects/geographiclib/files/gravity-distrib/egm96.exe">
 link</a> (2300)</center>
 <td><center>
 <a href="https://sourceforge.net/projects/geographiclib/files/gravity-distrib/egm96.zip">
 link</a> (2100)</center>
<tr>
 <td>egm2008
 <td><center>2190</center>
 <td><center>76000</center>
 <td><center>
 <a href="https://sourceforge.net/projects/geographiclib/files/gravity-distrib/egm2008.tar.bz2">
 link</a> (75000)</center>
 <td><center>
 <a href="https://sourceforge.net/projects/geographiclib/files/gravity-distrib/egm2008.exe">
 link</a> (72000)</center>
 <td><center>
 <a href="https://sourceforge.net/projects/geographiclib/files/gravity-distrib/egm2008.zip">
 link</a> (73000)</center>
<tr>
 <td>wgs84
 <td><center>20</center>
 <td><center>1</center>
 <td><center>
 <a href="https://sourceforge.net/projects/geographiclib/files/gravity-distrib/wgs84.tar.bz2">
 link</a> (1)</center>
 <td><center>
 <a href="https://sourceforge.net/projects/geographiclib/files/gravity-distrib/wgs84.exe">
 link</a> (30)</center>
 <td><center>
 <a href="https://sourceforge.net/projects/geographiclib/files/gravity-distrib/wgs84.zip">
 link</a> (1)</center>
</table>
</center>
The "size" column is the size of the uncompressed data.

For Linux and Unix systems, GeographicLib provides a shell script
geographiclib-get-gravity (typically installed in /usr/local/sbin)
which automates the process of downloading and installing the gravity
models.  For example
\verbatim
   geographiclib-get-gravity all  # to install egm84, egm96, egm2008, wgs84
   geographiclib-get-gravity -h   # for help
\endverbatim
This script should be run as a user with write access to the
installation directory, which is typically
/usr/local/share/GeographicLib (this can be overridden with the -p
flag), and the data will then be placed in the "gravity" subdirectory.

Windows users should download and run the Windows installers.  These
will prompt for an installation directory with the default being
\verbatim
   C:/ProgramData/GeographicLib
\endverbatim
(which you probably should not change) and the data is installed in the
"gravity" sub-directory.  (The second directory name is an alternate name
that Windows 7 uses for the "Application Data" directory.)

Otherwise download \e either the tar.bz2 file \e or the zip file (they
have the same contents).  To unpack these, run, for example
\verbatim
   mkdir -p /usr/local/share/GeographicLib
   tar xofjC egm96.tar.bz2 /usr/local/share/GeographicLib
   tar xofjC egm2008.tar.bz2 /usr/local/share/GeographicLib
   etc.
\endverbatim
and, again, the data will be placed in the "gravity" subdirectory.

However you install the gravity models, all the datasets should be
installed in the same directory.  GravityModel and
<a href="Gravity.1.html">Gravity</a> uses a compile time default to
locate the datasets.  This is
- /usr/local/share/GeographicLib/gravity, for non-Windows systems
- C:/ProgramData/GeographicLib/gravity, for Windows systems
.
consistent with the examples above.  This may be overridden at run-time
by defining the GEOGRAPHICLIB_GRAVITY_PATH or the GEOGRAPHICLIB_DATA
environment variables; see
GravityModel::DefaultGravityPath() for details.  Finally,
the path may be set using the optional second argument to the
GravityModel constructor or with the "-d" flag to
<a href="Gravity.1.html">Gravity</a>.  Supplying the "-h" flag to
<a href="Gravity.1.html">Gravity</a> reports the default path for
gravity models for that utility.  The "-v" flag causes Gravity to report
the full path name of the data file it uses.

\section gravityformat The format of the gravity model files

The constructor for GravityModel reads a file called
NAME.egm which specifies various properties for the gravity model.  It
then opens a binary file NAME.egm.cof to obtain the coefficients of the
spherical harmonic sum.

The first line of the .egm file must consist of "EGMF-v" where EGMF
stands for "Earth Gravity Model Format" and v is the version number of
the format (currently "1").

The rest of the file is read a line at a time.  A # character and
everything after it are discarded.  If the result is just white space it
is discarded.  The remaining lines are of the form "KEY WHITESPACE
VALUE".  In general, the KEY and the VALUE are case-sensitive.

GravityModel only pays attention to the following
keywords
 - keywords that affect the field calculation, namely:
   - <b>ModelRadius</b> (required), the normalizing radius for the model
     in meters.
   - <b>ReferenceRadius</b> (required), the equatorial radius \e a for
     the reference ellipsoid meters.
   - <b>ModelMass</b> (required), the mass constant \e GM for the model
     in meters<sup>3</sup>/seconds<sup>2</sup>.
   - <b>ReferenceMass</b> (required), the mass constant \e GM for the
     reference ellipsoid in meters<sup>3</sup>/seconds<sup>2</sup>.
   - <b>AngularVelocity</b> (required), the angular velocity &omega; for
     the model \e and the reference ellipsoid in rad
     seconds<sup>&minus;1</sup>.
   - <b>Flattening</b>, the flattening of the reference ellipsoid; this
     can be given a fraction, e.g., 1/298.257223563.  One of
     <b>Flattening</b> and <b>DynamicalFormFactor</b> is required.
   - <b>DynamicalFormFactor</b>, the dynamical form factor
     <i>J</i><sub>2</sub> for the reference ellipsoid.  One of
     <b>Flattening</b> and <b>DynamicalFormFactor</b> is required.
   - <b>HeightOffset</b> (default 0), the constant height offset
     (meters) added to obtain the geoid height.
   - <b>CorrectionMultiplier</b> (default 1), the multiplier for the
     "zeta-to-N" correction terms for the geoid height to convert them
     to meters.
   - <b>Normalization</b> (default full), the normalization used for the
     associated Legendre functions (full or schmidt).
   - <b>ID</b> (required), 8 printable characters which serve as a
     signature for the .egm.cof file (they must appear as the first 8
     bytes of this file).
   .
   The parameters <b>ModelRadius</b>, <b>ModelMass</b>, and
   <b>AngularVelocity</b> apply to the gravity model, while
   <b>ReferenceRadius</b>, <b>ReferenceMass</b>, <b>AngularVelocity</b>,
   and either <b>Flattening</b> or <b>DynamicalFormFactor</b>
   characterize the reference ellipsoid.  <b>AngularVelocity</b>
   (because it can be measured precisely) is the same for the gravity
   model and the reference ellipsoid.  <b>ModelRadius</b> is merely a
   scaling parameter for the gravity model and there's no requirement
   that it be close to the equatorial radius of the earth (although
   that's typically how it is chosen).  <b>ModelMass</b> and
   <b>ReferenceMass</b> need not be the same and, indeed, they are
   slightly difference for egm2008.  As a result the disturbing
   potential \e T has a 1/\e r dependence at large distances.
 - keywords that store data that the user can query:
   - <b>Name</b>, the name of the model.
   - <b>Description</b>, a more descriptive name of the model.
   - <b>ReleaseDate</b>, when the model was created.
 - keywords that are examined to verify that their values are valid:
   - <b>ByteOrder</b> (default little), the order of bytes in the
     .egm.cof file.  Only little endian is supported at present.
 .
Other keywords are ignored.

The coefficient file NAME.egm.cof is a binary file in little endian
order.  The first 8 bytes of this file must match the ID given in
NAME.egm.  This is followed by 2 sets of spherical harmonic
coefficients.  The first of these gives the gravity potential and the
second gives the zeta-to-N corrections to the geoid height.  The format
for each set of coefficients is:
 - \e N, the maximum degree of the sum stored as a 4-byte signed integer.
   This must satisfy \e N &ge; &minus;1.
 - \e M, the maximum order of the sum stored as a 4-byte signed integer.
   This must satisfy \e N &ge; \e M &ge; &minus;1.
 - <i>C</i><sub><i>nm</i></sub>, the coefficients of the cosine
   coefficients of the sum in column (i.e., \e m) major order.  There
   are (\e M + 1) (2\e N - \e M + 2) / 2 elements which are stored as
   IEEE doubles (8 bytes).  For example for \e N = \e M = 3, there are
   10 coefficients arranged as
   <i>C</i><sub>00</sub>,
   <i>C</i><sub>10</sub>,
   <i>C</i><sub>20</sub>,
   <i>C</i><sub>30</sub>,
   <i>C</i><sub>11</sub>,
   <i>C</i><sub>21</sub>,
   <i>C</i><sub>31</sub>,
   <i>C</i><sub>22</sub>,
   <i>C</i><sub>32</sub>,
   <i>C</i><sub>33</sub>.
 - <i>S</i><sub><i>nm</i></sub>, the coefficients of the sine
   coefficients of the sum in column (i.e., \e m) major order starting
   at \e m = 1.  There are \e M (2\e N - \e M + 1) / 2 elements which
   are stored as IEEE doubles (8 bytes).  For example for \e N = \e M =
   3, there are 6 coefficients arranged as
   <i>S</i><sub>11</sub>,
   <i>S</i><sub>21</sub>,
   <i>S</i><sub>31</sub>,
   <i>S</i><sub>22</sub>,
   <i>S</i><sub>32</sub>,
   <i>S</i><sub>33</sub>.
 .
Although the coefficient file is in little endian order, GeographicLib
can read it on big endian machines.  It can only be read on machines
which store doubles in IEEE format.

As an illustration, here is egm2008.egm:
\verbatim
EGMF-1
# An Earth Gravity Model (Format 1) file.  For documentation on the
# format of this file see
# https://geographiclib.sourceforge.io/C++/doc/gravity.html#gravityformat
Name            egm2008
Publisher       National Geospatial Intelligence Agency
Description     Earth Gravity Model 2008
URL             https://earth-info.nga.mil/index.php?dir=wgs84&action=wgs84#tab_egm2008
ReleaseDate     2008-06-01
ConversionDate  2011-11-19
DataVersion     1
ModelRadius     6378136.3
ModelMass       3986004.415e8
AngularVelocity 7292115e-11
ReferenceRadius 6378137
ReferenceMass   3986004.418e8
Flattening      1/298.257223563
HeightOffset    -0.41

# Gravitational and correction coefficients taken from
# EGM2008_to2190_TideFree and Zeta-to-N_to2160_egm2008 from
# the egm2008 distribution.
ID              EGM2008A
\endverbatim

The code to produce the coefficient files for the wgs84 and grs80 models
is
\include make-egmcof.cpp

\section gravitynga Comments on the NGA harmonic synthesis code

GravityModel attempts to reproduce the results of NGA's
harmonic synthesis code for EGM2008, hsynth_WGS84.f.  Listed here are
issues that I encountered using the NGA code:
 -# A compiler which allocates local variables on the stack produces an
    executable with just returns NaNs.  The problem here is a missing
    <code>SAVE</code> statement in subroutine <code>latf</code>.
 -# Because the model and references masses for egm2008 differ (by about
    1 part in 10<sup>9</sup>), there should be a 1/\e r contribution to
    the disturbing potential \e T.  However, this term is set to zero in
    hsynth_WGS84 (effectively altering the normal potential).  This
    shifts the surface \e W = <i>U</i><sub>0</sub> outward by about
    5&thinsp;mm.  Note too that the reference ellipsoid is no longer a
    level surface of the effective normal potential.
 -# Subroutine <code>radgrav</code> computes the ellipsoidal coordinate
    &beta; incorrectly.  This leads to small errors in the deflection
    of the vertical, &xi; and &eta;, when the height above the
    ellipsoid, \e h, is non-zero (about 10<sup>&minus;7</sup> arcsec at
    \e h = 400&thinsp;km).
 -# There are several expressions which will return inaccurate results
    due to cancellation.  For example, subroutine <code>grs</code>
    computes the flattening using \e f = 1 &minus; sqrt(1 &minus;
    <i>e</i><sup>2</sup>).  Much better is to use \e f =
    <i>e</i><sup>2</sup>/(1 + sqrt(1 &minus; <i>e</i><sup>2</sup>)).  The
    expressions for \e q and \e q' in <code>grs</code> and
    <code>radgrav</code> suffer from similar problems.  The resulting
    errors are tiny (about 50&thinsp;pm in the geoid height); however, given
    that's there's essentially no cost to using more accurate
    expressions, it's preferable to do so.
 -# hsynth_WGS84 returns an "undefined" value for \e xi and \e eta at the
    poles.  Better would be to return the value obtained by taking the
    limit \e lat &rarr; &plusmn; 90&deg;.
 .
Issues 1--4 have been reported to the authors of hsynth_WGS84.
Issue 1 is peculiar to Fortran and is not encountered in C++ code and
GravityModel corrects issues 3--5.  On issue 2,
GravityModel neglects the 1/\e r term in \e T in
GravityModel::GeoidHeight and
GravityModel::SphericalAnomaly in order to produce
results which match NGA's for these quantities.  On the other hand,
GravityModel::Disturbance and
GravityModel::T <i>do</i> include this term.

\section gravitygeoid Details of the geoid height and anomaly calculations

Ideally, the geoid represents a surface of constant gravitational
potential which approximates mean sea level.  In reality some
approximations are taken in determining this surface.  The steps taking
by GravityModel in computing the geoid height are
described here (in the context of EGM2008).  This mimics NGA's code
hsynth_WGS84 closely because most users of EGM2008 use the gridded data
generated by this code (e.g., Geoid) and it is desirable
to use a consistent definition of the geoid height.
 - The model potential is band limited; the minimum wavelength that is
   represented is 360&deg;/2160 = 10' (i.e., about 10NM or
   18.5km).  The maximum degree for the spherical harmonic sum is 2190;
   however the model was derived using ellipsoidal harmonics of degree
   and order 2160 and the degree was increased to 2190 in order to
   capture the ellipsoidal harmonics faithfully with spherical
   harmonics.
 - The 1/\e r term is omitted from the \e T (this is issue 2 in \ref
   gravitynga).  This moves the equipotential surface by about 5mm.
 - The surface \e W = <i>U</i><sub>0</sub> is determined by Bruns'
   formula, which is roughly equivalent to a single iteration of
   Newton's method.  The RMS error in this approximation is about 1.5mm
   with a maximum error of about 10&thinsp;mm.
 - The model potential is only valid above the earth's surface.  A
   correction therefore needs to be included where the geoid lies
   beneath the terrain.  This is NGA's "zeta-to-N" correction, which is
   represented by a spherical harmonic sum of degree and order 2160 (and
   so it misses short wavelength terrain variations).  In addition, it
   entails estimating the isostatic equilibrium of the earth's crust.
   The correction lies in the range [&minus;5.05&thinsp;m, 0.05&thinsp;m],
   however for 99.9% of the earth's surface the correction is less than
   10&thinsp;mm in magnitude.
 - The resulting surface lies above the observed mean sea level,
   so &minus;0.41m is added to the geoid height.  (Better would be to change
   the potential used to define the geoid; but this would only change
   the result by about 2mm.)
 .
A useful discussion of the problems with defining a geoid is given by
Dru A. Smith in
<a href="https://www.ngs.noaa.gov/PUBS_LIB/EGM96_GEOID_PAPER/egm96_geoid_paper.html">
There is no such thing as "The" EGM96 geoid: Subtle points on the use of
a global geopotential model</a>, IGeS Bulletin No. 8, International
Geoid Service, Milan, Italy, pp. 17--28 (1998).

GravityModel::GeoidHeight reproduces the results of the
several NGA codes for harmonic synthesis with the following maximum
discrepancies:
 - egm84 = 1.1mm.  This is probably due to inconsistent parameters for the
   reference ellipsoid in the NGA code.  (In particular, the value of
   mass constant excludes the atmosphere; however, it's not clear
   whether the other parameters have been correspondingly adjusted.)
   Note that geoid heights predicted by egm84 differ from those of more
   recent gravity models by about 1 meter.
 - egm96 = 23nm.
 - egm2008 = 78pm.  After addressing some of the issues alluded to in
   issue 4 in \ref gravitynga, the maximum discrepancy becomes 23pm.

The formula for the gravity anomaly vector involves computing gravity
and normal gravity at two different points (with the displacement
between the points unknown <i>ab initio</i>).  Since the gravity anomaly
is already a small quantity it is sometimes acceptable to employ
approximations that change the quantities by \e O(\e f).  The NGA code
uses the spherical approximation described by Heiskanen and Moritz,
Sec. 2-14 and GravityModel::SphericalAnomaly uses the
same approximation for compatibility.  In this approximation, the
gravity disturbance <b>delta</b> = <b>grad</b> \e T is calculated.
Here, \e T once again excludes the 1/\e r term (this is issue 2 in \ref
gravitynga and is consistent with the computation of the geoid height).
Note that <b>delta</b> compares the gravity and the normal gravity at
the \e same point; the gravity anomaly vector is then found by
estimating the gradient of the normal gravity in the limit that the
earth is spherically symmetric.  <b>delta</b> is expressed in \e
spherical coordinates as \e deltax, \e deltay, \e deltaz where, for
example, \e deltaz is the \e radial component of <b>delta</b> (not the
component perpendicular to the ellipsoid) and \e deltay is similarly
slightly different from the usual northerly component.  The components
of the anomaly are then given by
 - gravity anomaly, \e Dg01 = \e deltaz &minus; 2<i>T</i>/\e R, where \e R
   distance to the center of the earth;
 - northerly component of the deflection of the vertical, \e xi = &minus;
   <i>deltay</i>/\e gamma, where \e gamma is the magnitude of the normal
   gravity;
 - easterly component of the deflection of the vertical, \e eta = &minus;
   <i>deltax</i>/\e gamma.
 .
NormalGravity computes the normal gravity accurately and
avoids issue 3 of \ref gravitynga.  Thus while
GravityModel::SphericalAnomaly reproduces the results for
\e xi and \e eta at \e h = 0, there is a slight discrepancy if \e h is
non-zero.

\section gravityatmos The effect of the mass of the atmosphere

All of the supported models use WGS84 for the reference ellipsoid.  This
has (see
<a href="https://web.archive.org/web/20161214054445/https://earth-info.nga.mil/GandG/publications/tr8350.2/wgs84fin.pdf">
TR8350.2</a>, table 3.1)
 - \e a = 6378137 m
 - \e f = 1/298.257223563
 - &omega; = 7292115 &times; 10<sup>&minus;11</sup> rad
   s<sup>&minus;1</sup>
 - \e GM = 3986004.418 &times; 10<sup>8</sup> m<sup>3</sup>
   s<sup>&minus;2</sup>.
 .
The value of \e GM includes the mass of the atmosphere and so strictly
only applies above the earth's atmosphere.  Near the surface of the
earth, the value of \e g will be less (in absolute value) than the value
predicted by these models by about &delta;\e g = (4&pi;<i>G</i>/\e
g) \e A = 8.552&nbsp;&times;&nbsp;10<sup>&minus;11</sup> \e
A&thinsp;m<sup>2</sup>/kg, where \e G is the gravitational constant, \e g
is the earth's gravity, and \e A is the pressure of the atmosphere.  At
sea level we have \e A = 101.3&thinsp;kPa, and &delta;\e g =
8.7&nbsp;&times;&nbsp;10<sup>&minus;6</sup>&thinsp;m&thinsp;s<sup>&minus;2</sup>,
approximately.  (In other words the effect is about 1&nbsp;part in a
million; by way of comparison, buoyancy effects are about 100 times
larger.)

\section gravityparallel Geoid heights on a multi-processor system

The egm2008 model includes many terms (over 2 million spherical
harmonics).  For that reason computations using this model may be slow;
for example it takes about 78 ms to compute the geoid height at a single
point.  There are two ways to speed up this computation:
 - Use a GravityCircle to compute the geoid height at
   several points on a circle of latitude.  This reduces the cost per
   point to about 92&thinsp;&mu;s (a reduction by a factor of over 800).
 - Compute the values on several circles of latitude in parallel.  One
   of the simplest ways of doing this is with
   <a href="https://www.openmp.org"> OpenMP</a>; on an 8-processor system,
   this can speed up the computation by another factor of 8.
 .
Both of these techniques are illustrated by the following code,
which computes a table of geoid heights on
a regular grid and writes on the result in a
<a href="https://vdatum.noaa.gov/docs/gtx_info.html#dev_gtx_binary">.gtx</a>
file.  On an 8-processor Intel 3.0 GHz machine using OpenMP
(-DHAVE_OPENMP=1), it takes about 10 minutes of elapsed time to compute
the geoid height for EGM2008 on a 1' grid.  (Without these
optimizations, the computation would have taken about 50 days!)
\include GeoidToGTX.cpp

cmake will add in support for OpenMP for
<code>examples/GeoidToGTX.cpp</code>, if it is available.

<center>
Back to \ref geoid.  Forward to \ref normalgravity.  Up to \ref contents.
</center>

**********************************************************************/
/**
\page normalgravity Normal gravity

<center>
Back to \ref gravity.  Forward to \ref magnetic.  Up to \ref contents.
</center>

The NormalGravity class computes "normal gravity" which refers to the
exact (classical) solution of an idealised system consisting of an
ellipsoid of revolution with the following properties:
 - \e M the mass interior to the ellipsoid,
 - \e a the equatorial radius,
 - \e b the polar semi-axis,
 - &omega; the rotation rate about the polar axis.
 .
(N.B. The mass always appears in the combination \e GM, with units
m<sup>3</sup>/s<sup>2</sup>, where \e G is the gravtitational constant.)
The distribution of the mass \e M within the ellipsoid is such that the
surface of the ellipsoid is at a constant normal potential where the
normal potential is the sum of the gravitational potential (due to the
gravitational attraction) and the centrifugal potential (due to the
rotation).  The resulting field exterior to the ellipsoid is called
<i>normal gravity</i> and was found by Somigliana (1929).  Because the
potential is constant on the ellipsoid it is sometimes referred to as
the <i>level ellipsoid</i>.

Go to
 - \ref normalgravcoords
 - \ref normalgravpot
 - \ref normalgravmass
 - \ref normalgravsurf
 - \ref normalgravmean
 - \ref normalgravj2

References:
 - C. Somigliana, Teoria generale del campo gravitazionale dell'ellissoide
   di rotazione, Mem. Soc. Astron. Ital, <b>4</b>, 541--599 (1929).
 - W. A. Heiskanen and H. Moritz, Physical Geodesy (Freeman, San
   Francisco, 1967), Secs. 1-19, 2-7, 2-8 (2-9, 2-10), 6-2 (6-3).
   https://archive.org/details/HeiskanenMoritz1967PhysicalGeodesy
 - B. Hofmann-Wellenhof, H. Moritz, Physical Geodesy (Second edition,
   Springer, 2006). https://doi.org/10.1007/978-3-211-33545-1
 - H. Moritz, Geodetic Reference System 1980, J. Geodesy 54(3), 395--405
   (1980). https://doi.org/10.1007/BF02521480
 - H. Moritz, The Figure of the Earth (Wichmann, 1990).
 - M. Chasles, Solution nouvelle du probl&egrave;me de l’attraction d’un
   ellipso&iuml;de h&eacute;t&eacute;rog&egrave;ne sur un point
   exterieur, Jour. Liouville 5, 465--488 (1840), Note 2.
   http://sites.mathdoc.fr/JMPA/PDF/JMPA_1840_1_5_A41_0.pdf

\section normalgravcoords Ellipsoidal coordinates

Two set of formulas are presented: those of Heiskanen and Moritz (1967)
which are applicable to an oblate ellipsoid and a second set where the
variables are distinguished with primes which apply to a prolate
ellipsoid.  The primes are omitted from those variables which are the
same in the two cases.  In the text, the parenthetical "alt." clauses
apply to prolate ellipsoids.

Cylindrical coordinates \f$ R,Z \f$ are expressed in terms of
ellipsoidal coordinates
\f[
\begin{align}
  R &= \sqrt{u^2 + E^2} \cos\beta = u' \cos\beta,\\
  Z &= u \sin\beta = \sqrt{u'^2 + E'^2} \sin\beta,
\end{align}
\f]
where
\f[
\begin{align}
  E^2 = a^2 - b^2,&{} \qquad u^2 = u'^2 + E'^2,\\
  E'^2 = b^2 - a^2,&{} \qquad u'^2 = u^2 + E^2.
\end{align}
\f]
Surfaces of constant \f$ u \f$ (or \f$ u' \f$) are confocal ellipsoids.
The surface \f$ u = 0 \f$ (alt. \f$ u' = 0 \f$) corresponds to the
focal disc of diameter \f$ 2E \f$ (alt. focal rod of length
\f$ 2E' \f$).  The level ellipsoid is given by \f$ u = b \f$
(alt. \f$ u' = a \f$).  On the level ellipsoid, \f$ \beta \f$ is the
familiar parametric latitude.

In writing the potential and the gravity, it is useful to introduce the
functions
\f[
\begin{align}
  Q(z) &= \frac1{2z^3}
    \biggl[\biggl(1 + \frac3{z^2}\biggr)\tan^{-1}z - \frac3z\biggr],\\
  Q'(z') &= \frac{(1+z'^2)^{3/2}}{2z'^3}
    \biggl[\biggl(2 + \frac3{z'^2}\biggr)\sinh^{-1}z' -
      \frac{3\sqrt{1+z'^2}}{z'}\biggr],\\
  H(z) &= \biggl(3Q(z)+z\frac{dQ(z)}{dz}\biggr)(1+z^2)\\
       &= \frac1{z^4}\biggl[3(1+z^2)
         \biggl(1-\frac{\tan^{-1}z}z\biggr)-z^2\biggr],\\
  H'(z') &= \frac{3Q'(z')}{1+z'^2}+z'\frac{dQ'(z')}{dz'}\\
         &= \frac{1+z'^2}{z'^4}
           \biggl[3\biggl(1-\frac{\sqrt{1+z'^2}\sinh^{-1}z'}{z'}\biggr)
           +z'^2\biggr].
\end{align}
\f]
The function arguments are \f$ z = E/u \f$
(alt. \f$ z' = E'/u' \f$) and the unprimed and primed quantities are
related by
\f[
\begin{align}
Q'(z') = Q(z),&{} \qquad H'(z') = H(z),\\
z'^2 = -\frac{z^2}{1 + z^2},&{} \qquad z^2 = -\frac{z'^2}{1 + z'^2}.
\end{align}
\f]
The functions \f$ q(u) \f$ and \f$ q'(u) \f$ used by Heiskanen and
Moritz are given by
\f[
  q(u) = \frac{E^3}{u^3}Q\biggl(\frac Eu\biggr),\qquad
  q'(u) = \frac{E^2}{u^2}H\biggl(\frac Eu\biggr).
\f]
The functions \f$ Q(z) \f$, \f$ Q'(z') \f$, \f$ H(z) \f$, and
\f$ H'(z') \f$ are more convenient for use in numerical codes because
they are finite in the spherical limit \f$ E \rightarrow 0 \f$, i.e.,
\f$ Q(0) = Q'(0) = \frac2{15} \f$, and \f$ H(0) = H'(0) = \frac25 \f$.

\section normalgravpot The normal potential

The normal potential is the sum of three components, a mass term, a
quadrupole term and a centrifugal term,
\f[ U = U_m + U_q + U_r. \f]
The mass term is
\f[ U_m = \frac {GM}E \tan^{-1}\frac Eu
        = \frac {GM}{E'} \sinh^{-1}\frac{E'}{u'}; \f]
the quadrupole term is
\f[
\begin{align}
 U_q &= \frac{\omega^2}2 \frac{a^2 b^3}{u^3} \frac{Q(E/u)}{Q(E/b)}
        \biggl(\sin^2\beta-\frac13\biggr)\\
     &= \frac{\omega^2}2 \frac{a^2 b^3}{(u'^2+E'^2)^{3/2}}
        \frac{Q'(E'/u')}{Q'(E'/a)}
        \biggl(\sin^2\beta-\frac13\biggr);
\end{align}
\f]
finally, the rotational term is
\f[
U_r = \frac{\omega^2}2 R^2
    = \frac{\omega^2}2 (u^2 + E^2) \cos^2\beta
    = \frac{\omega^2}2 u'^2 \cos^2\beta.
\f]

\f$ U_m \f$ and \f$ U_q \f$ are both gravitational potentials (due to
mass within the ellipsoid).  The total mass contributing to \f$ U_m \f$
is \f$ M \f$; the total mass contributing to \f$ U_q \f$ vanishes (far
from the ellipsoid, the \f$ U_q \f$ decays inversely as the cube of the
distance).

\f$ U_m \f$ and \f$ U_q + U_r \f$ are separately both constant on the
level ellipsoid.  \f$ U_m \f$ is the normal potential for a massive
non-rotating ellipsoid.  \f$ U_q + U_r \f$ is the potential for a
massless rotating ellipsoid.  Combining all the terms, \f$ U \f$ is the
normal potential for a massive rotating ellipsoid.

The figure shows normal gravity for the case \f$ GM = 1 \f$,
\f$ a = 1 \f$, \f$ b = 0.8 \f$, \f$ \omega = 0.3 \f$.  The level
ellipsoid is shown in red.  Contours of constant gravity potential are
shown in blue; the contour spacing is constant outside the ellipsoid and
equal to 1/20 of the difference between the potentials on the ellipsoid
and at the geostationary point (\f$ R = 2.2536 \f$, \f$ Z = 0 \f$);
inside the ellipsoid the contour spacing is 5 times greater.  The green
lines are stream lines for the gravity; these are spaced at intervals of
10&deg; in parametric latitude on the surface of the ellipsoid.  The
normal gravity is continued into the level ellipsoid under the
assumption that the mass is concentrated on the focal disc, shown in
black.

\image html normal-gravity-potential-1.svg "Normal gravity"

\section normalgravmass The mass distribution

Typically, the normal potential, \f$ U \f$, is only of interest for
outside the ellipsoid \f$ u \ge b \f$ (alt. \f$ u' \ge a \f$).  In
planetary applications, an open problem is finding a mass distribution
which is in hydrostatic equilibrium (the mass density is non-negative
and a non-decreasing function of the potential interior to the
ellipsoid).

However it is possible to give singular mass distributions consistent
with the normal potential.

For a non-rotating body, the potential \f$ U = U_m \f$ is generated by a
sandwiching the mass \f$ M \f$ uniformly between the level ellipsoid
with semi-axes \f$ a \f$ and \f$ b \f$ and a close <i>similar</i>
ellipsoid with semi-axes \f$ (1-\epsilon)a \f$ and
\f$ (1-\epsilon)b \f$.  Chasles (1840) extends a theorem of Newton to
show that the field interior to such an ellipsoidal shell vanishes.
Thus the potential on the ellipsoid is constant, i.e., it is indeed a
level ellipsoid.  This result also holds for a non-rotating triaxial
ellipsoid.

Observing that \f$ U_m \f$ and \f$ U_q \f$ as defined above obey
\f$ \nabla^2 U_m = \nabla^2 U_q = 0 \f$ everywhere for \f$ u > 0 \f$
(alt. \f$ u' > 0 \f$), we see that these potentials correspond to
masses concentrated at \f$ u = 0 \f$ (alt. \f$ u' = 0 \f$).

In the oblate case, \f$ U_m \f$ is generated by a massive disc at
\f$ Z = 0 \f$, \f$ R < E \f$, with mass density (mass per unit area) \f$
\rho_m \f$ and moments of inertia about the equatorial (resp. polar)
axis of \f$ A_m \f$ (resp. \f$ C_m \f$) given by
\f[
\begin{align}
\rho_m &= \frac M{2\pi E\sqrt{E^2 - R^2}},\\
A_m &= \frac {ME^2}3, \\
C_m &= \frac {2ME^2}3, \\
C_m-A_m &= \frac {ME^2}3.
\end{align}
\f]
This mass distribution is the same as that produced by projecting a
uniform spherical shell of mass \f$ M \f$ and radius \f$ E \f$ onto the
equatorial plane.

In the prolate case, \f$ U_m \f$ is generated by a massive rod at \f$ R
= 0 \f$, \f$ Z < E' \f$ and now the mass density \f$ \rho'_m \f$ has
units mass per unit length,
\f[
\begin{align}
\rho'_m &= \frac M{2E'},\\
A_m &= \frac {ME'^2}3, \\
C_m &= 0, \\
C_m-A_m &= -\frac {ME'^2}3.
\end{align}
\f]
This mass distribution is the same as that produced by projecting a
uniform spherical shell of mass \f$ M \f$ and radius \f$ E' \f$ onto the
polar axis.

Similarly, \f$ U_q \f$ is generated in the oblate case by
\f[
\begin{align}
\rho_q &= \frac{a^2 b^3 \omega^2}G
   \frac{2E^2 - 3R^2}{6\pi E^5 \sqrt{E^2 - R^2} Q(E/b)}, \\
A_q &= -\frac{a^2 b^3 \omega^2}G \frac2{45\,Q(E/b)}, \\
C_q &= -\frac{a^2 b^3 \omega^2}G \frac4{45\,Q(E/b)}, \\
C_q-A_q &= -\frac{a^2 b^3 \omega^2}G \frac2{45\,Q(E/b)}.
\end{align}
\f]
The corresponding results for a prolate ellipsoid are
\f[
\begin{align}
\rho_q' &= \frac{a^2 b^3 \omega^2}G
   \frac{3Z^2 - E'^2}{12\,E'^5 Q'(E'/a)}, \\
A_q &= \frac{a^2 b^3 \omega^2}G \frac2{45\,Q'(E'/a)}, \\
C_q &= 0, \\
C_q-A_q &= -\frac{a^2 b^3 \omega^2}G \frac2{45\,Q'(E'/a)}.
\end{align}
\f]

Summing up the mass and quadrupole terms, we have
\f[
\begin{align}
A &= A_m + A_q, \\
C &= C_m + C_q, \\
J_2 & = \frac{C - A}{Ma^2},
\end{align}
\f]
where \f$ J_2 \f$ is the <i>dynamical form factor</i>.

\section normalgravsurf The surface gravity

Each term in the potential contributes to the gravity on the surface of
the ellipsoid
\f[
\gamma = \gamma_m + \gamma_q + \gamma_r;
\f]
These are the components of gravity normal to the ellipsoid and, by
convention, \f$ \gamma \f$ is positive downwards.  The tangential
components of the total gravity and that due to \f$ U_m \f$ vanish.
Those tangential components of the gravity due to \f$ U_q \f$ and \f$
U_r \f$ cancel one another.

The gravity \f$ \gamma \f$ has the following dependence on latitude
\f[
\begin{align}
\gamma &= \frac{b\gamma_a\cos^2\beta + a\gamma_b\sin^2\beta}
               {\sqrt{b^2\cos^2\beta + a^2\sin^2\beta}}\\
       &= \frac{a\gamma_a\cos^2\phi + b\gamma_b\sin^2\phi}
               {\sqrt{a^2\cos^2\phi + b^2\sin^2\phi}},
\end{align}
\f]
and the individual components, \f$ \gamma_m \f$, \f$ \gamma_q \f$, and
\f$ \gamma_r \f$, have the same dependence on latitude.  The equatorial
and polar gravities are
\f[
\begin{align}
\gamma_a &= \gamma_{ma} + \gamma_{qa} + \gamma_{ra},\\
\gamma_b &= \gamma_{mb} + \gamma_{qb} + \gamma_{rb},
\end{align}
\f]
where
\f[
\begin{align}
\gamma_{ma} &= \frac{GM}{ab},\qquad \gamma_{mb} = \frac{GM}{a^2},\\
\gamma_{qa} &= -\frac{\omega^2 a}6 \frac{H(E/b)}{Q(E/b)}
             = -\frac{\omega^2 a}6 \frac{H'(E'/a)}{Q'(E'/a)},\\
\gamma_{qb} &= \frac{\omega^2 b}3 \frac{H(E/b)}{Q(E/b)}
             = \frac{\omega^2 b}3 \frac{H'(E'/a)}{Q'(E'/a)},\\
\gamma_{ra} &= -\omega^2 a,\qquad \gamma_{rb} = 0.
\end{align}
\f]

\section normalgravmean The mean gravity

Performing an average of the surface gravity over the area of the
ellipsoid gives
\f[
\langle \gamma \rangle = \frac {4\pi a^2 b}A
  \biggl(\frac{2\gamma_a}{3a} + \frac{\gamma_b}{3b}\biggr),
\f]
where \f$ A \f$ is the area of the ellipsoid
\f[
\begin{align}
 A &= 2\pi\biggl( a^2 + ab\frac{\sinh^{-1}(E/b)}{E/b} \biggr)\\
   &= 2\pi\biggl( a^2 + b^2\frac{\tan^{-1}(E'/a)}{E'/a} \biggr).
\end{align}
\f]

The contributions to the mean gravity are
\f[
\begin{align}
\langle \gamma_m \rangle &= \frac{4\pi}A GM, \\
\langle \gamma_q \rangle &= 0 \quad \text{(as expected)}, \\
\langle \gamma_r \rangle &= -\frac{4\pi}A \frac{2\omega^2 a^2b}3,\\
\end{align}
\f]
resulting in
\f[
\langle \gamma \rangle = \frac{4\pi}A
    \biggl(GM - \frac{2\omega^2 a^2b}3\biggr).
\f]

\section normalgravj2 Possible values of the dynamical form factor

The solution for the normal gravity is well defined for arbitrary
\f$ M \f$, \f$ \omega \f$, \f$ a > 0\f$, and \f$ f < 1 \f$.  (Note that
arbitrary oblate and prolate ellipsoids are possible, although
hydrostatic equilibrium would not result in a prolate ellipsoid.)
However, it is much easier to measure the dynamical form factor
\f$ J_2 \f$ (from the motion of artificial satellites) than the
flattening \f$ f \f$.  (Note too that \f$ GM \f$ is typically
measured from satellite or astronomical observations and so it
includes the mass of the atmosphere.)

So a question for the software developer is: given values of \f$ M > 0\f$,
\f$ \omega \f$, and \f$ a > 0 \f$, what are the allowed values of
\f$ J_2 \f$?  We restrict the question to \f$ M > 0 \f$.  The
(unphysical) case \f$ M = 0 \f$ is problematic because \f$ M \f$ appears
in the denominator in the definition of \f$ J_2 \f$.  In the (also
unphysical) case \f$ M < 0 \f$, a given \f$ J_2 \f$ can result from two
distinct values of \f$ f \f$.

Holding \f$ M > 0\f$, \f$ \omega \f$, and \f$ a > 0 \f$ fixed and
varying \f$ f \f$ from \f$ -\infty \f$ to \f$ 1 \f$, we find that
\f$ J_2 \f$ monotonically increases from \f$ -\infty \f$ to
\f[
\frac13 - \frac8{45\pi} \frac{\omega^2 a^3}{GM}.
\f]
Thus any value of \f$ J_2 \f$ less that this value is permissible (but
some of these values may be unphysical).  In obtaining this limiting
value, we used the result
\f$ Q(z \rightarrow \infty) \rightarrow \pi/(4 z^3) \f$.  The value
\f[
J_2 = -\frac13 \frac{\omega^2 a^3}{GM}
\f]
results in a sphere (\f$ f = 0 \f$).

<center>
Back to \ref gravity.  Forward to \ref magnetic.  Up to \ref contents.
</center>

**********************************************************************/
/**
\page magnetic Magnetic models

<center>
Back to \ref normalgravity.  Forward to \ref geodesic.  Up to \ref contents.
</center>

GeographicLib can compute the earth's magnetic field by a magnetic
model using the MagneticModel and
MagneticCircle classes and with the
<a href="MagneticField.1.html">MagneticField</a> utility.  These models
expand the internal magnetic potential of the earth as sum of spherical
harmonics.  They neglect magnetic fields due to the ionosphere, the
magnetosphere, nearby magnetized materials, electric machinery, etc.
Users of MagneticModel are advised to read the
<a href="https://www.ncei.noaa.gov/products/international-geomagnetic-reference-field/health-warning">
"Health Warning"</a> this is provided with igrf.  Although the advice
is specific to the igrf models, many of the comments apply to all
magnetic field models.

The supported models are
 - <b>wmm2010</b>, the
   <a href="https://ngdc.noaa.gov/geomag/WMM/DoDWMM.shtml"> World
   Magnetic Model 2010</a>, which approximates the main magnetic field
   for the period 2010--2015.
 - <b>wmm2015v2</b>, the
   <a href="https://ngdc.noaa.gov/geomag/WMM/DoDWMM.shtml"> World
   Magnetic Model 2015</a>, which approximates the main magnetic field
   for the period 2015--2020.
 - <b>wmm2015</b>, a deprecated version of wmm2015v2.
 - <b>wmm2020</b>, the
   <a href="https://ngdc.noaa.gov/geomag/WMM/DoDWMM.shtml"> World
   Magnetic Model 2020</a>, which approximates the main magnetic field
   for the period 2020--2025.
 - <b>wmm2025</b>, the
   <a href="https://www.ncei.noaa.gov/products/world-magnetic-model"> World
   Magnetic Model 2025</a>, which approximates the main magnetic field
   for the period 2025--2030.
 - <b>wmmhr2025</b>, the
   <a href="https://www.ncei.noaa.gov/products/world-magnetic-model-high-resolution">
   World Magnetic Model High Resolution 2025</a>, a high resolution version of
   wmm2025.
 - <b>igrf11</b>, the
   <a href="https://ngdc.noaa.gov/IAGA/vmod/igrf.html">International
   Geomagnetic Reference Field (11th generation)</a>, which approximates
   the main magnetic field for the period 1900--2015.
 - <b>igrf12</b>, the
   <a href="https://ngdc.noaa.gov/IAGA/vmod/igrf.html">International
   Geomagnetic Reference Field (12th generation)</a>, which approximates
   the main magnetic field for the period 1900--2020.
 - <b>igrf13</b>, the
   <a href="https://ngdc.noaa.gov/IAGA/vmod/igrf.html">International
   Geomagnetic Reference Field (13th generation)</a>, which approximates
   the main magnetic field for the period 1900--2025.
 - <b>igrf14</b>, the
   <a href="https://www.ncei.noaa.gov/products/international-geomagnetic-reference-field">
   International Geomagnetic Reference Field (14th generation)</a>,
   which approximates the main magnetic field for the period 1900--2030.
 - <b>emm2010</b>, the
   <a href="https://ngdc.noaa.gov/geomag/EMM/index.html"> Enhanced
   Magnetic Model 2010</a>, which approximates the main and crustal
   magnetic fields for the period 2010--2015.
 - <b>emm2015</b>, the
   <a href="https://ngdc.noaa.gov/geomag/EMM/index.html"> Enhanced
   Magnetic Model 2015</a>, which approximates the main and crustal
   magnetic fields for the period 2000--2020.
 - <b>emm2017</b>, the
   <a href="https://ngdc.noaa.gov/geomag/EMM/index.html"> Enhanced
   Magnetic Model 2017</a>, which approximates the main and crustal
   magnetic fields for the period 2000--2022.

Go to
 - \ref magneticinst
 - \ref magneticformat

\section magneticinst Installing the magnetic field models

These magnetic models are available for download from this directoy
https://sourceforge.net/projects/geographiclib/files/magnetic-distrib
<center>
<table>
<caption>Available magnetic models</caption>
<tr>
 <th rowspan="2">name         <th rowspan="2">max\n degree
 <th rowspan="2">time\n interval
 <th rowspan="2">size\n(kB)
 <th colspan="3"><center>Download Links (size, kB)</center></th>
<tr>
 <th>tar file</th>
 <th>Windows\n installer</th>
 <th>zip file</th>
<tr>
 <td>wmm2010
 <td><center>12</center>
 <td><center>2010--2015</center>
 <td><center>3</center>
 <td><center>
 <a href="https://sourceforge.net/projects/geographiclib/files/magnetic-distrib/wmm2010.tar.bz2">
 link</a> (2)</center>
 <td><center>
 <a href="https://sourceforge.net/projects/geographiclib/files/magnetic-distrib/wmm2010.exe">
 link</a> (300)</center>
 <td><center>
 <a href="https://sourceforge.net/projects/geographiclib/files/magnetic-distrib/wmm2010.zip">
 link</a> (2)</center>
<tr>
 <td>wmm2015
 <td><center>12</center>
 <td><center>2015--2020</center>
 <td><center>3</center>
 <td><center>
 <a href="https://sourceforge.net/projects/geographiclib/files/magnetic-distrib/wmm2015.tar.bz2">
 link</a> (2)</center>
 <td><center>
 <a href="https://sourceforge.net/projects/geographiclib/files/magnetic-distrib/wmm2015.exe">
 link</a> (300)</center>
 <td><center>
 <a href="https://sourceforge.net/projects/geographiclib/files/magnetic-distrib/wmm2015.zip">
 link</a> (2)</center>
<tr>
 <td>wmm2015v2
 <td><center>12</center>
 <td><center>2015--2020</center>
 <td><center>3</center>
 <td><center>
 <a href="https://sourceforge.net/projects/geographiclib/files/magnetic-distrib/wmm2015v2.tar.bz2">
 link</a> (2)</center>
 <td><center>
 <a href="https://sourceforge.net/projects/geographiclib/files/magnetic-distrib/wmm2015v2.exe">
 link</a> (300)</center>
 <td><center>
 <a href="https://sourceforge.net/projects/geographiclib/files/magnetic-distrib/wmm2015v2.zip">
 link</a> (2)</center>
<tr>
 <td>wmm2020
 <td><center>12</center>
 <td><center>2020--2025</center>
 <td><center>3</center>
 <td><center>
 <a href="https://sourceforge.net/projects/geographiclib/files/magnetic-distrib/wmm2020.tar.bz2">
 link</a> (2)</center>
 <td><center>
 <a href="https://sourceforge.net/projects/geographiclib/files/magnetic-distrib/wmm2020.exe">
 link</a> (1390)</center>
 <td><center>
 <a href="https://sourceforge.net/projects/geographiclib/files/magnetic-distrib/wmm2020.zip">
 link</a> (2)</center>
<tr>
 <td>wmm2025
 <td><center>12</center>
 <td><center>2025--2030</center>
 <td><center>3</center>
 <td><center>
 <a href="https://sourceforge.net/projects/geographiclib/files/magnetic-distrib/wmm2025.tar.bz2">
 link</a> (2)</center>
 <td><center>
 <a href="https://sourceforge.net/projects/geographiclib/files/magnetic-distrib/wmm2025.exe">
 link</a> (1759)</center>
 <td><center>
 <a href="https://sourceforge.net/projects/geographiclib/files/magnetic-distrib/wmm2025.zip">
 link</a> (2)</center>
<tr>
 <td>wmmhr2025
 <td><center>133</center>
 <td><center>2025--2030</center>
 <td><center>281</center>
 <td><center>
 <a href="https://sourceforge.net/projects/geographiclib/files/magnetic-distrib/wmmhr2025.tar.bz2">
 link</a> (37)</center>
 <td><center>
 <a href="https://sourceforge.net/projects/geographiclib/files/magnetic-distrib/wmmhr2025.exe">
 link</a> (1792)</center>
 <td><center>
 <a href="https://sourceforge.net/projects/geographiclib/files/magnetic-distrib/wmmhr2025.zip">
 link</a> (46)</center>
<tr>
 <td>igrf11
 <td><center>13</center>
 <td><center>1900--2015</center>
 <td><center>25</center>
 <td><center>
 <a href="https://sourceforge.net/projects/geographiclib/files/magnetic-distrib/igrf11.tar.bz2">
 link</a> (7)</center>
 <td><center>
 <a href="https://sourceforge.net/projects/geographiclib/files/magnetic-distrib/igrf11.exe">
 link</a> (310)</center>
 <td><center>
 <a href="https://sourceforge.net/projects/geographiclib/files/magnetic-distrib/igrf11.zip">
 link</a> (8)</center>
<tr>
 <td>igrf12
 <td><center>13</center>
 <td><center>1900--2020</center>
 <td><center>26</center>
 <td><center>
 <a href="https://sourceforge.net/projects/geographiclib/files/magnetic-distrib/igrf12.tar.bz2">
 link</a> (7)</center>
 <td><center>
 <a href="https://sourceforge.net/projects/geographiclib/files/magnetic-distrib/igrf12.exe">
 link</a> (310)</center>
 <td><center>
 <a href="https://sourceforge.net/projects/geographiclib/files/magnetic-distrib/igrf12.zip">
 link</a> (8)</center>
<tr>
 <td>igrf13
 <td><center>13</center>
 <td><center>1900--2025</center>
 <td><center>28</center>
 <td><center>
 <a href="https://sourceforge.net/projects/geographiclib/files/magnetic-distrib/igrf13.tar.bz2">
 link</a> (7)</center>
 <td><center>
 <a href="https://sourceforge.net/projects/geographiclib/files/magnetic-distrib/igrf13.exe">
 link</a> (1420)</center>
 <td><center>
 <a href="https://sourceforge.net/projects/geographiclib/files/magnetic-distrib/igrf13.zip">
 link</a> (8)</center>
<tr>
 <td>igrf14
 <td><center>13</center>
 <td><center>1900--2030</center>
 <td><center>29</center>
 <td><center>
 <a href="https://sourceforge.net/projects/geographiclib/files/magnetic-distrib/igrf14.tar.bz2">
 link</a> (8)</center>
 <td><center>
 <a href="https://sourceforge.net/projects/geographiclib/files/magnetic-distrib/igrf14.exe">
 link</a> (1764)</center>
 <td><center>
 <a href="https://sourceforge.net/projects/geographiclib/files/magnetic-distrib/igrf14.zip">
 link</a> (9)</center>
<tr>
 <td>emm2010
 <td><center>739</center>
 <td><center>2010--2015</center>
 <td><center>4400</center>
 <td><center>
 <a href="https://sourceforge.net/projects/geographiclib/files/magnetic-distrib/emm2010.tar.bz2">
 link</a> (3700)</center>
 <td><center>
 <a href="https://sourceforge.net/projects/geographiclib/files/magnetic-distrib/emm2010.exe">
 link</a> (3000)</center>
 <td><center>
 <a href="https://sourceforge.net/projects/geographiclib/files/magnetic-distrib/emm2010.zip">
 link</a> (4100)</center>
<tr>
 <td>emm2015
 <td><center>729</center>
 <td><center>2000--2020</center>
 <td><center>4300</center>
 <td><center>
 <a href="https://sourceforge.net/projects/geographiclib/files/magnetic-distrib/emm2015.tar.bz2">
 link</a> (660)</center>
 <td><center>
 <a href="https://sourceforge.net/projects/geographiclib/files/magnetic-distrib/emm2015.exe">
 link</a> (990)</center>
 <td><center>
 <a href="https://sourceforge.net/projects/geographiclib/files/magnetic-distrib/emm2015.zip">
 link</a> (1030)</center>
<tr>
 <td>emm2017
 <td><center>790</center>
 <td><center>2000--2022</center>
 <td><center>5050</center>
 <td><center>
 <a href="https://sourceforge.net/projects/geographiclib/files/magnetic-distrib/emm2017.tar.bz2">
 link</a> (1740)</center>
 <td><center>
 <a href="https://sourceforge.net/projects/geographiclib/files/magnetic-distrib/emm2017.exe">
 link</a> (1700)</center>
 <td><center>
 <a href="https://sourceforge.net/projects/geographiclib/files/magnetic-distrib/emm2017.zip">
 link</a> (2750)</center>
</table>
</center>
The "size" column is the size of the uncompressed data.  <b>N.B.</b>, the
wmm2015 model is <b>deprecated</b>; use wmm2015v2 instead.

For Linux and Unix systems, GeographicLib provides a shell script
geographiclib-get-magnetic (typically installed in /usr/local/sbin)
which automates the process of downloading and installing the magnetic
models.  For example
\verbatim
   geographiclib-get-magnetic all  # install all available models
   geographiclib-get-magnetic -h   # for help
\endverbatim
This script should be run as a user with write access to the
installation directory, which is typically
/usr/local/share/GeographicLib (this can be overridden with the -p
flag), and the data will then be placed in the "magnetic" subdirectory.

Windows users should download and run the Windows installers.  These
will prompt for an installation directory with the default being
\verbatim
   C:/ProgramData/GeographicLib
\endverbatim
(which you probably should not change) and the data is installed in the
"magnetic" sub-directory.  (The second directory name is an alternate name
that Windows 7 uses for the "Application Data" directory.)

Otherwise download \e either the tar.bz2 file \e or the zip file (they
have the same contents).  To unpack these, run, for example
\verbatim
   mkdir -p /usr/local/share/GeographicLib
   tar xofjC wmm2025.tar.bz2 /usr/local/share/GeographicLib
   tar xofjC emm2010.tar.bz2 /usr/local/share/GeographicLib
   etc.
\endverbatim
and, again, the data will be placed in the "magnetic" subdirectory.

However you install the magnetic models, all the datasets should be
installed in the same directory.  MagneticModel and
<a href="MagneticField.1.html">MagneticField</a> uses a compile time
default to locate the datasets.  This is
- /usr/local/share/GeographicLib/magnetic, for non-Windows systems
- C:/ProgramData/GeographicLib/magnetic, for Windows systems
.
consistent with the examples above.  This may be overridden at run-time
by defining the GEOGRAPHICLIB_MAGNETIC_PATH or the GEOGRAPHIC_DATA
environment variables; see
MagneticModel::DefaultMagneticPath() for details.
Finally, the path may be set using the optional second argument to the
MagneticModel constructor or with the "-d" flag to
<a href="MagneticField.1.html">MagneticField</a>.  Supplying the "-h"
flag to
<a href="MagneticField.1.html">MagneticField</a> reports the default
path for magnetic models for that utility.  The "-v" flag causes
MagneticField to report the full path name of the data file it uses.

\section magneticformat The format of the magnetic model files

The constructor for MagneticModel reads a file called
NAME.wmm which specifies various properties for the magnetic model.  It
then opens a binary file NAME.wmm.cof to obtain the coefficients of the
spherical harmonic sum.

The first line of the .wmm file must consist of "WMMF-v" where WMMF
stands for "World Magnetic Model Format" and v is the version number of
the format (currently "2").

The rest of the file is read a line at a time.  A # character and
everything after it are discarded.  If the result is just white space it
is discarded.  The remaining lines are of the form "KEY WHITESPACE
VALUE".  In general, the KEY and the VALUE are case-sensitive.

MagneticModel only pays attention to the following
keywords
 - keywords that affect the field calculation, namely:
   - <b>Radius</b> (required), the normalizing radius of the model in
     meters.
   - <b>NumModels</b> (default 1), the number of models.  WMM2020
     consists of a single model giving the magnetic field and its time
     variation at 2020.  IGRF12 consists of 24 models for 1900 thru 2015
     at 5 year intervals.  The time variation is given only for the last
     model to allow extrapolation beyond 2015.  For dates prior to 2015,
     linear interpolation is used.
   - <b>NumConstants</b> (default 0), the number of time-independent
     terms; this can be 0 or 1.  This keyword was introduced in format
     version 2 (GeographicLib version 1.43) to support the EMM2015 and
     later models.  This model includes long wavelength time-varying
     components of degree 15.  This is supplemented by a short
     wavelength time-independent component with much higher degree.
   - <b>Epoch</b> (required), the time origin (in fractional years) for
     the first model.
   - <b>DeltaEpoch</b> (default 1), the interval between models in years
     (only relevant for NumModels &gt; 1).
   - <b>Normalization</b> (default schmidt), the normalization used for
     the associated Legendre functions (schmidt or full).
   - <b>ID</b> (required), 8 printable characters which serve as a
     signature for the .wmm.cof file (they must appear as the first 8
     bytes of this file).
 - keywords that store data that the user can query:
   - <b>Name</b>, the name of the model.
   - <b>Description</b>, a more descriptive name of the model.
   - <b>ReleaseDate</b>, when the model was created.
   - <b>MinTime</b>, the minimum date at which the model should be used.
   - <b>MaxTime</b>, the maximum date at which the model should be used.
   - <b>MinHeight</b>, the minimum height above the ellipsoid for which
     the model should be used.
   - <b>MaxHeight</b>, the maximum height above the ellipsoid for which
     the model should be used.
   .
   MagneticModel does not enforce the restrictions
   implied by last four quantities.  However,
   <a href="MagneticField.1.html">MagneticField</a> issues a warning if
   these limits are exceeded.
 - keywords that are examined to verify that their values are valid:
   - <b>Type</b> (default linear), the type of the model.  "linear"
     means that the time variation is piece-wise linear (either using
     interpolation between the field at two dates or using the field and
     its first derivative with respect to time).  This is the only type
     of model supported at present.
   - <b>ByteOrder</b> (default little), the order of bytes in the
     .wmm.cof file.  Only little endian is supported at present.
 .
Other keywords are ignored.

The coefficient file NAME.wmm.cof is a binary file in little endian
order.  The first 8 bytes of this file must match the ID given in

NAME.wmm.  This is followed by NumModels + 1 + NumConstants sets of
spherical harmonic coefficients.  The first NumModels of these model the
magnetic field at Epoch + \e i * DeltaEpoch for 0 &le; \e i &lt;
NumModels.  The next set of coefficients model the rate of change of the
magnetic field at Epoch + (NumModels &minus; 1) * DeltaEpoch.  If
NumConstants > 0, the last set of coefficients model the constant short
wavelength contributions to the magnetic field.

The format for each set of coefficients
is:
 - \e N, the maximum degree of the sum stored as a 4-byte signed integer.
   This must satisfy \e N &ge; &minus;1.
 - \e M, the maximum order of the sum stored as a 4-byte signed integer.
   This must satisfy \e N &ge; \e M &ge; &minus;1.
 - <i>C</i><sub><i>nm</i></sub>, the coefficients of the cosine
   coefficients of the sum in column (i.e., \e m) major order.  There
   are (\e M + 1) (2\e N &minus; \e M + 2) / 2 elements which are stored
   as IEEE doubles (8 bytes).  For example for \e N = \e M = 3, there
   are 10 coefficients arranged as
   <i>C</i><sub>00</sub>,
   <i>C</i><sub>10</sub>,
   <i>C</i><sub>20</sub>,
   <i>C</i><sub>30</sub>,
   <i>C</i><sub>11</sub>,
   <i>C</i><sub>21</sub>,
   <i>C</i><sub>31</sub>,
   <i>C</i><sub>22</sub>,
   <i>C</i><sub>32</sub>,
   <i>C</i><sub>33</sub>.
 - <i>S</i><sub><i>nm</i></sub>, the coefficients of the sine
   coefficients of the sum in column (i.e., \e m) major order starting
   at \e m = 1.  There are \e M (2\e N &minus; \e M + 1) / 2 elements
   which are stored as IEEE doubles (8 bytes).  For example for \e N =
   \e M = 3, there are 6 coefficients arranged as
   <i>S</i><sub>11</sub>,
   <i>S</i><sub>21</sub>,
   <i>S</i><sub>31</sub>,
   <i>S</i><sub>22</sub>,
   <i>S</i><sub>32</sub>,
   <i>S</i><sub>33</sub>.
 .
Although the coefficient file is in little endian order, GeographicLib
can read it on big endian machines.  It can only be read on machines
which store doubles in IEEE format.

As an illustration, here is igrf11.wmm:
\verbatim
WMMF-1
# A World Magnetic Model (Format 1) file.  For documentation on the
# format of this file see
# https://geographiclib.sourceforge.io/C++/doc/magnetic.html#magneticformat
Name            igrf11
Description     International Geomagnetic Reference Field 11th Generation
URL             https://ngdc.noaa.gov/IAGA/vmod/igrf.html
Publisher       National Oceanic and Atmospheric Administration
ReleaseDate     2009-12-15
DataCutOff      2009-10-01
ConversionDate  2011-11-04
DataVersion     1
Radius          6371200
NumModels       23
Epoch           1900
DeltaEpoch      5
MinTime         1900
MaxTime         2015
MinHeight       -1000
MaxHeight       600000

# The coefficients are stored in a file obtained by appending ".cof" to
# the name of this file.  The coefficients were obtained from IGRF11.COF
# in the geomag70 distribution.
ID              IGRF11-A
\endverbatim

<center>
Back to \ref normalgravity.  Forward to \ref geodesic.  Up to \ref contents.
</center>

**********************************************************************/
/**
\page geodesic Geodesics on an ellipsoid of revolution

<center>
Back to \ref magnetic.  Forward to \ref nearest.  Up to \ref contents.
</center>

Geodesic and GeodesicLine provide accurate
solutions to the direct and inverse geodesic problems.  The
<a href="GeodSolve.1.html">GeodSolve</a> utility provides an interface
to these classes.  AzimuthalEquidistant implements the
azimuthal equidistant projection in terms of geodesics.
CassiniSoldner implements a transverse cylindrical
equidistant projection in terms of geodesics.  The
<a href="GeodesicProj.1.html">GeodesicProj</a> utility provides an
interface to these projections.

The algorithms used by Geodesic and GeodesicLine are based on a Taylor
expansion of the geodesic integrals valid when the flattening \e f is
small.  GeodesicExact and GeodesicLineExact evaluate the integrals
exactly (in terms of incomplete elliptic integrals).  For the WGS84
ellipsoid, the series solutions are about 2--3 times faster and 2--3
times more accurate (because it's easier to control round-off errors
with series solutions); thus Geodesic and GeodesicLine are recommended
for most geodetic applications.  However, in applications where the
absolute value of \e f is greater than about 0.02, the exact classes
should be used.

Go to
 - \ref testgeod
 - \ref geodseries
 - \ref geodellip
 - \ref meridian
 - \ref geodshort
 .
For some background information on geodesics on triaxial ellipsoids, see
\ref triaxial.

References:
 - F. W. Bessel,
   <a href="https://doi.org/10.1002/asna.201011352">The calculation
   of longitude and latitude from geodesic measurements (1825)</a>,
   Astron. Nachr. 331(8), 852--861 (2010);
   translated by C. F. F. Karney and R. E. Deakin; preprint:
   <a href="https://arxiv.org/abs/0908.1824">arXiv:0908.1824</a>.
 - F. R. Helmert,
   <a href="https://doi.org/10.5281/zenodo.32050">
   Mathematical and Physical Theories of Higher Geodesy, Part 1 (1880)</a>,
   Aeronautical Chart and Information Center (St. Louis, 1964),
   Chaps. 5--7.
 - J. Danielsen,
   The area under the geodesic,
   Survey Review 30(232), 61--66 (1989).
   DOI: <a href="https://doi.org/10.1179/003962689791474267">
   10.1179/003962689791474267</a>
 - C. F. F. Karney,
   <a href="https://doi.org/10.1007/s00190-012-0578-z">
   Algorithms for geodesics</a>,
   J. Geodesy 87(1), 43--55 (2013);
   DOI: <a href="https://doi.org/10.1007/s00190-012-0578-z">
   10.1007/s00190-012-0578-z</a>;
   addenda: <a href="https://geographiclib.sourceforge.io/geod-addenda.html">
   geod-addenda.html</a>;
   resource page:
   <a href="https://geographiclib.sourceforge.io/geod.html"> geod.html</a>.
 - A collection of some papers on geodesics is available at
   https://geographiclib.sourceforge.io/geodesic-papers/biblio.html
 - The wikipedia page,
   <a href="https://en.wikipedia.org/wiki/Geodesics_on_an_ellipsoid">
   Geodesics on an ellipsoid</a>.

\section testgeod Test data for geodesics

A test set a geodesics is available at
 - <a href="https://sourceforge.net/projects/geographiclib/files/testdata/GeodTest.dat.gz">
   GeodTest.dat.gz</a>
 - C. F. F. Karney, <i>Test set for geodesics</i> (2010), <br>
   DOI: <a href="https://doi.org/10.5281/zenodo.32156">
   10.5281/zenodo.32156</a>.
 .
This is about 39 MB (compressed).  This consists of a set of geodesics
for the WGS84 ellipsoid.  A subset of this (consisting of 1/50 of the
members &mdash; about 690 kB, compressed) is available at
 - <a href="https://sourceforge.net/projects/geographiclib/files/testdata/GeodTest-short.dat.gz">
   GeodTest-short.dat.gz</a>

Each line of the test set gives 10 space delimited numbers
 - latitude at point 1, \e lat1 (degrees, exact)
 - longitude at point 1, \e lon1 (degrees, always 0)
 - azimuth at point 1, \e azi1 (clockwise from north in degrees, exact)
 - latitude at point 2, \e lat2 (degrees, accurate to
   10<sup>&minus;18</sup> deg)
 - longitude at point 2, \e lon2 (degrees, accurate to
   10<sup>&minus;18</sup> deg)
 - azimuth at point 2, \e azi2 (degrees, accurate to
   10<sup>&minus;18</sup> deg)
 - geodesic distance from point 1 to point 2, \e s12 (meters, exact)
 - arc distance on the auxiliary sphere, \e a12 (degrees, accurate to
   10<sup>&minus;18</sup> deg)
 - reduced length of the geodesic, \e m12 (meters, accurate to 0.1&thinsp;pm)
 - the area under the geodesic, \e S12 (m<sup>2</sup>, accurate to
   1&thinsp;mm<sup>2</sup>)
 .
These are computed using as direct geodesic calculations with the given
\e lat1, \e lon1, \e azi1, and \e s12.  The distance \e s12 always
corresponds to an arc length \e a12 &le; 180&deg;, so the given
geodesics give the shortest paths from point 1 to point 2.  For
simplicity and without loss of generality, \e lat1 is chosen in
[0&deg;, 90&deg;], \e lon1 is taken to be zero, \e azi1 is
chosen in [0&deg;, 180&deg;].  Furthermore, \e lat1 and \e
azi1 are taken to be multiples of 10<sup>&minus;12</sup> deg and \e s12
is a multiple of 0.1&thinsp;&mu;m in [0&thinsp;m, 20003931.4586254&thinsp;m].
This results in \e lon2 in [0&deg;, 180&deg;] and \e azi2 in [0&deg;,
180&deg;].

The direct calculation uses an expansion of the geodesic equations
accurate to <i>f</i><sup>30</sup> (approximately 1 part in 10<sup>50</sup>)
and is computed with with
<a href="https://en.wikipedia.org/wiki/Maxima_(software)">Maxima</a>'s
bfloats and fpprec set to 100 (so the errors in the data are probably
1/2 of the values quoted above).

The contents of the file are as follows:
 - 100000 entries randomly distributed
 - 50000 entries which are nearly antipodal
 - 50000 entries with short distances
 - 50000 entries with one end near a pole
 - 50000 entries with both ends near opposite poles
 - 50000 entries which are nearly meridional
 - 50000 entries which are nearly equatorial
 - 50000 entries running between vertices (\e azi1 = \e azi2 = 90&deg;)
 - 50000 entries ending close to vertices
 .
(a total of 500000 entries).  The values for \e s12 for the geodesics
running between vertices are truncated to a multiple of 0.1&thinsp;pm and this
is used to determine point 2.

This data can be fed to the <a href="GeodSolve.1.html">GeodSolve</a>
utility as follows
 - Direct from point 1:
\verbatim
  gunzip -c GeodTest.dat.gz | cut -d' ' -f1,2,3,7 | ./GeodSolve
\endverbatim
   This should yield columns 4, 5, 6, and 9 of the test set.
 - Direct from point 2:
\verbatim
  gunzip -c GeodTest.dat.gz | cut -d' ' -f4,5,6,7 |
  sed "s/ \([^ ]*$\)/ -\1/" | ./GeodSolve
\endverbatim
   (The sed command negates the distance.)  This should yield columns 1,
   2, and 3, and the negative of column 9 of the test set.
 - Inverse between points 1 and 2:
\verbatim
  gunzip -c GeodTest.dat.gz | cut -d' ' -f1,2,4,5 | ./GeodSolve -i
\endverbatim
   This should yield columns 3, 6, 7, and 9 of the test set.
 .
Add, e.g., "-p 6", to the call to GeodSolve to change the precision of
the output.  Adding "-f" causes GeodSolve to print 12 fields specifying
the geodesic; these include the 10 fields in the test set plus the
geodesic scales \e M12 and \e M21 which are inserted between \e m12 and
\e S12.

Code for computing arbitrarily accurate geodesics in maxima is available
in <a href="geodesic.mac"> geodesic.mac</a> (this depends on
<a href="ellint.mac"> ellint.mac</a> and uses the series computed by
<a href="geod.mac"> geod.mac</a>).  This solve both the direct and
inverse geodesic problems and offers the ability to solve the problems
either using series expansions (similar to Geodesic) or in terms of
elliptic integrals (similar to GeodesicExact).

\section geodseries Expansions for geodesics

We give here the series expansions for the various geodesic integrals
valid to order <i>f</i><sup>10</sup>.  In this release of the code, we
use a 6th-order expansions.  This is sufficient to maintain accuracy for
doubles for the SRMmax ellipsoid (\e a = 6400&thinsp;km, \e f = 1/150).
However, the preprocessor macro GEOGRAPHICLIB_GEODESIC_ORDER can be used
to select an order from 3 thru 8.  (If using long doubles, with a 64-bit
fraction, the default order is 7.)  The series expanded to order
<i>f</i><sup>30</sup> are given in <a href="geodseries30.html">
geodseries30.html</a>.

In the formulas below ^ indicates exponentiation (<i>f</i>^3 =
<i>f</i><sup>3</sup>) and / indicates real division (3/5 = 0.6).  The
equations need to be converted to Horner form, but are here left in
expanded form so that they can be easily truncated to lower order.
These expansions were obtained using the Maxima code,
<a href="geod.mac">geod.mac</a>.

In the expansions below, we have
 - \f$ \alpha \f$ is the azimuth
 - \f$ \alpha_0 \f$ is the azimuth at the equator crossing
 - \f$ \lambda \f$ is the longitude measured from the equator crossing
 - \f$ \sigma \f$ is the spherical arc length
 - \f$ \omega = \tan^{-1}(\sin\alpha_0\tan\sigma) \f$ is the spherical longitude
 - \f$ a \f$ is the equatorial radius
 - \f$ b \f$ is the polar semi-axis
 - \f$ f \f$ is the flattening
 - \f$ e^2 = f(2 - f) \f$
 - \f$ e'^2 = e^2/(1-e^2) \f$
 - \f$ k^2 = e'^2 \cos^2\alpha_0 = 4 \epsilon / (1 - \epsilon)^2 \f$
 - \f$ n = f / (2 - f) \f$
 - \f$ c^2 = a^2/2 + b^2/2 (\tanh^{-1}e)/e \f$
 - \e ep2 = \f$ e'^2 \f$
 - \e k2 = \f$ k^2 \f$
 - \e eps = \f$ \epsilon = k^2 / (\sqrt{1 + k^2} + 1)^2\f$

The formula for distance is
\f[
 \frac sb = I_1(\sigma)
\f]
where
\f[
\begin{align}
  I_1(\sigma) &= A_1\bigl(\sigma + B_1(\sigma)\bigr) \\
  B_1(\sigma) &= \sum_{j=1} C_{1j} \sin 2j\sigma
\end{align}
\f]
and
\verbatim
A1 = (1 + 1/4 * eps^2
        + 1/64 * eps^4
        + 1/256 * eps^6
        + 25/16384 * eps^8
        + 49/65536 * eps^10) / (1 - eps);
\endverbatim
\verbatim
C1[1] = - 1/2 * eps
        + 3/16 * eps^3
        - 1/32 * eps^5
        + 19/2048 * eps^7
        - 3/4096 * eps^9;
C1[2] = - 1/16 * eps^2
        + 1/32 * eps^4
        - 9/2048 * eps^6
        + 7/4096 * eps^8
        + 1/65536 * eps^10;
C1[3] = - 1/48 * eps^3
        + 3/256 * eps^5
        - 3/2048 * eps^7
        + 17/24576 * eps^9;
C1[4] = - 5/512 * eps^4
        + 3/512 * eps^6
        - 11/16384 * eps^8
        + 3/8192 * eps^10;
C1[5] = - 7/1280 * eps^5
        + 7/2048 * eps^7
        - 3/8192 * eps^9;
C1[6] = - 7/2048 * eps^6
        + 9/4096 * eps^8
        - 117/524288 * eps^10;
C1[7] = - 33/14336 * eps^7
        + 99/65536 * eps^9;
C1[8] = - 429/262144 * eps^8
        + 143/131072 * eps^10;
C1[9] = - 715/589824 * eps^9;
C1[10] = - 2431/2621440 * eps^10;
\endverbatim

The function \f$ \tau(\sigma) = s/(b A_1) = \sigma + B_1(\sigma) \f$
may be inverted by series reversion giving
\f[
  \sigma(\tau) = \tau + \sum_{j=1} C'_{1j} \sin 2j\sigma
\f]
where
\verbatim
C1'[1] = + 1/2 * eps
         - 9/32 * eps^3
         + 205/1536 * eps^5
         - 4879/73728 * eps^7
         + 9039/327680 * eps^9;
C1'[2] = + 5/16 * eps^2
         - 37/96 * eps^4
         + 1335/4096 * eps^6
         - 86171/368640 * eps^8
         + 4119073/28311552 * eps^10;
C1'[3] = + 29/96 * eps^3
         - 75/128 * eps^5
         + 2901/4096 * eps^7
         - 443327/655360 * eps^9;
C1'[4] = + 539/1536 * eps^4
         - 2391/2560 * eps^6
         + 1082857/737280 * eps^8
         - 2722891/1548288 * eps^10;
C1'[5] = + 3467/7680 * eps^5
         - 28223/18432 * eps^7
         + 1361343/458752 * eps^9;
C1'[6] = + 38081/61440 * eps^6
         - 733437/286720 * eps^8
         + 10820079/1835008 * eps^10;
C1'[7] = + 459485/516096 * eps^7
         - 709743/163840 * eps^9;
C1'[8] = + 109167851/82575360 * eps^8
         - 550835669/74317824 * eps^10;
C1'[9] = + 83141299/41287680 * eps^9;
C1'[10] = + 9303339907/2972712960 * eps^10;
\endverbatim

The reduced length is given by
\f[
\begin{align}
  \frac mb &= \sqrt{1 + k^2 \sin^2\sigma_2} \cos\sigma_1 \sin\sigma_2 \\
  &\quad {}-\sqrt{1 + k^2 \sin^2\sigma_1} \sin\sigma_1 \cos\sigma_2 \\
  &\quad {}-\cos\sigma_1 \cos\sigma_2 \bigl(J(\sigma_2) - J(\sigma_1)\bigr)
\end{align}
\f]
where
\f[
\begin{align}
 J(\sigma) &= I_1(\sigma) - I_2(\sigma) \\
 I_2(\sigma) &= A_2\bigl(\sigma + B_2(\sigma)\bigr) \\
 B_2(\sigma) &= \sum_{j=1} C_{2j} \sin 2j\sigma
\end{align}
\f]
\verbatim
A2 = (1 - 3/4 * eps^2
        - 7/64 * eps^4
        - 11/256 * eps^6
        - 375/16384 * eps^8
        - 931/65536 * eps^10) / (1 + eps);
\endverbatim
\verbatim
C2[1] = + 1/2 * eps
        + 1/16 * eps^3
        + 1/32 * eps^5
        + 41/2048 * eps^7
        + 59/4096 * eps^9;
C2[2] = + 3/16 * eps^2
        + 1/32 * eps^4
        + 35/2048 * eps^6
        + 47/4096 * eps^8
        + 557/65536 * eps^10;
C2[3] = + 5/48 * eps^3
        + 5/256 * eps^5
        + 23/2048 * eps^7
        + 191/24576 * eps^9;
C2[4] = + 35/512 * eps^4
        + 7/512 * eps^6
        + 133/16384 * eps^8
        + 47/8192 * eps^10;
C2[5] = + 63/1280 * eps^5
        + 21/2048 * eps^7
        + 51/8192 * eps^9;
C2[6] = + 77/2048 * eps^6
        + 33/4096 * eps^8
        + 2607/524288 * eps^10;
C2[7] = + 429/14336 * eps^7
        + 429/65536 * eps^9;
C2[8] = + 6435/262144 * eps^8
        + 715/131072 * eps^10;
C2[9] = + 12155/589824 * eps^9;
C2[10] = + 46189/2621440 * eps^10;
\endverbatim

The longitude is given in terms of the spherical longitude by
\f[
\lambda = \omega - f \sin\alpha_0 I_3(\sigma)
\f]
where
\f[
\begin{align}
 I_3(\sigma) &= A_3\bigl(\sigma + B_3(\sigma)\bigr) \\
 B_3(\sigma) &= \sum_{j=1} C_{3j} \sin 2j\sigma
\end{align}
\f]
and
\verbatim
A3 = 1 - (1/2 - 1/2*n) * eps
       - (1/4 + 1/8*n - 3/8*n^2) * eps^2
       - (1/16 + 3/16*n + 1/16*n^2 - 5/16*n^3) * eps^3
       - (3/64 + 1/32*n + 5/32*n^2 + 5/128*n^3 - 35/128*n^4) * eps^4
       - (3/128 + 5/128*n + 5/256*n^2 + 35/256*n^3 + 7/256*n^4) * eps^5
       - (5/256 + 15/1024*n + 35/1024*n^2 + 7/512*n^3) * eps^6
       - (25/2048 + 35/2048*n + 21/2048*n^2) * eps^7
       - (175/16384 + 35/4096*n) * eps^8
       - 245/32768 * eps^9;
\endverbatim
\verbatim
C3[1] = + (1/4 - 1/4*n) * eps
        + (1/8 - 1/8*n^2) * eps^2
        + (3/64 + 3/64*n - 1/64*n^2 - 5/64*n^3) * eps^3
        + (5/128 + 1/64*n + 1/64*n^2 - 1/64*n^3 - 7/128*n^4) * eps^4
        + (3/128 + 11/512*n + 3/512*n^2 + 1/256*n^3 - 7/512*n^4) * eps^5
        + (21/1024 + 5/512*n + 13/1024*n^2 + 1/512*n^3) * eps^6
        + (243/16384 + 189/16384*n + 83/16384*n^2) * eps^7
        + (435/32768 + 109/16384*n) * eps^8
        + 345/32768 * eps^9;
C3[2] = + (1/16 - 3/32*n + 1/32*n^2) * eps^2
        + (3/64 - 1/32*n - 3/64*n^2 + 1/32*n^3) * eps^3
        + (3/128 + 1/128*n - 9/256*n^2 - 3/128*n^3 + 7/256*n^4) * eps^4
        + (5/256 + 1/256*n - 1/128*n^2 - 7/256*n^3 - 3/256*n^4) * eps^5
        + (27/2048 + 69/8192*n - 39/8192*n^2 - 47/4096*n^3) * eps^6
        + (187/16384 + 39/8192*n + 31/16384*n^2) * eps^7
        + (287/32768 + 47/8192*n) * eps^8
        + 255/32768 * eps^9;
C3[3] = + (5/192 - 3/64*n + 5/192*n^2 - 1/192*n^3) * eps^3
        + (3/128 - 5/192*n - 1/64*n^2 + 5/192*n^3 - 1/128*n^4) * eps^4
        + (7/512 - 1/384*n - 77/3072*n^2 + 5/3072*n^3 + 65/3072*n^4) * eps^5
        + (3/256 - 1/1024*n - 71/6144*n^2 - 47/3072*n^3) * eps^6
        + (139/16384 + 143/49152*n - 383/49152*n^2) * eps^7
        + (243/32768 + 95/49152*n) * eps^8
        + 581/98304 * eps^9;
C3[4] = + (7/512 - 7/256*n + 5/256*n^2 - 7/1024*n^3 + 1/1024*n^4) * eps^4
        + (7/512 - 5/256*n - 7/2048*n^2 + 9/512*n^3 - 21/2048*n^4) * eps^5
        + (9/1024 - 43/8192*n - 129/8192*n^2 + 39/4096*n^3) * eps^6
        + (127/16384 - 23/8192*n - 165/16384*n^2) * eps^7
        + (193/32768 + 3/8192*n) * eps^8
        + 171/32768 * eps^9;
C3[5] = + (21/2560 - 9/512*n + 15/1024*n^2 - 7/1024*n^3 + 9/5120*n^4) * eps^5
        + (9/1024 - 15/1024*n + 3/2048*n^2 + 57/5120*n^3) * eps^6
        + (99/16384 - 91/16384*n - 781/81920*n^2) * eps^7
        + (179/32768 - 55/16384*n) * eps^8
        + 141/32768 * eps^9;
C3[6] = + (11/2048 - 99/8192*n + 275/24576*n^2 - 77/12288*n^3) * eps^6
        + (99/16384 - 275/24576*n + 55/16384*n^2) * eps^7
        + (143/32768 - 253/49152*n) * eps^8
        + 33/8192 * eps^9;
C3[7] = + (429/114688 - 143/16384*n + 143/16384*n^2) * eps^7
        + (143/32768 - 143/16384*n) * eps^8
        + 429/131072 * eps^9;
C3[8] = + (715/262144 - 429/65536*n) * eps^8
        + 429/131072 * eps^9;
C3[9] = + 2431/1179648 * eps^9;
\endverbatim

The formula for area between the geodesic and the equator is given in
Sec. 6 of <a href="https://doi.org/10.1007/s00190-012-0578-z">
Algorithms for geodesics</a> in terms of \e S,
\f[
S = c^2 \alpha + e^2 a^2 \cos\alpha_0 \sin\alpha_0 I_4(\sigma)
\f]
where
\f[
I_4(\sigma) = \sum_{j=0} C_{4j} \cos(2j+1)\sigma
\f]
In the paper, this was expanded in \f$ e'^2 \f$ and \f$ k^2 \f$.
However, the series converges faster for eccentric ellipsoids if the
expansion is in \f$ n \f$ and \f$ \epsilon \f$.  The series to order
\f$ f^{10} \f$ becomes
\verbatim
C4[0] = + (2/3 - 4/15*n + 8/105*n^2 + 4/315*n^3 + 16/3465*n^4 + 20/9009*n^5 + 8/6435*n^6 + 28/36465*n^7 + 32/62985*n^8 + 4/11305*n^9)
        - (1/5 - 16/35*n + 32/105*n^2 - 16/385*n^3 - 64/15015*n^4 - 16/15015*n^5 - 32/85085*n^6 - 112/692835*n^7 - 128/1616615*n^8) * eps
        - (2/105 + 32/315*n - 1088/3465*n^2 + 1184/5005*n^3 - 128/3465*n^4 - 3232/765765*n^5 - 1856/1616615*n^6 - 6304/14549535*n^7) * eps^2
        + (11/315 - 368/3465*n - 32/6435*n^2 + 976/4095*n^3 - 154048/765765*n^4 + 368/11115*n^5 + 5216/1322685*n^6) * eps^3
        + (4/1155 + 1088/45045*n - 128/1287*n^2 + 64/3927*n^3 + 2877184/14549535*n^4 - 370112/2078505*n^5) * eps^4
        + (97/15015 - 464/45045*n + 4192/153153*n^2 - 88240/969969*n^3 + 31168/1322685*n^4) * eps^5
        + (10/9009 + 4192/765765*n - 188096/14549535*n^2 + 23392/855855*n^3) * eps^6
        + (193/85085 - 6832/2078505*n + 106976/14549535*n^2) * eps^7
        + (632/1322685 + 3456/1616615*n) * eps^8
        + 107/101745 * eps^9;
C4[1] = + (1/45 - 16/315*n + 32/945*n^2 - 16/3465*n^3 - 64/135135*n^4 - 16/135135*n^5 - 32/765765*n^6 - 112/6235515*n^7 - 128/14549535*n^8) * eps
        - (2/105 - 64/945*n + 128/1485*n^2 - 1984/45045*n^3 + 256/45045*n^4 + 64/109395*n^5 + 128/855855*n^6 + 2368/43648605*n^7) * eps^2
        - (1/105 - 16/2079*n - 5792/135135*n^2 + 3568/45045*n^3 - 103744/2297295*n^4 + 264464/43648605*n^5 + 544/855855*n^6) * eps^3
        + (4/1155 - 2944/135135*n + 256/9009*n^2 + 17536/765765*n^3 - 3053056/43648605*n^4 + 1923968/43648605*n^5) * eps^4
        + (1/9009 + 16/19305*n - 2656/153153*n^2 + 65072/2078505*n^3 + 526912/43648605*n^4) * eps^5
        + (10/9009 - 1472/459459*n + 106112/43648605*n^2 - 204352/14549535*n^3) * eps^6
        + (349/2297295 + 28144/43648605*n - 32288/8729721*n^2) * eps^7
        + (632/1322685 - 44288/43648605*n) * eps^8
        + 43/479655 * eps^9;
C4[2] = + (4/525 - 32/1575*n + 64/3465*n^2 - 32/5005*n^3 + 128/225225*n^4 + 32/765765*n^5 + 64/8083075*n^6 + 32/14549535*n^7) * eps^2
        - (8/1575 - 128/5775*n + 256/6825*n^2 - 6784/225225*n^3 + 4608/425425*n^4 - 128/124355*n^5 - 5888/72747675*n^6) * eps^3
        - (8/1925 - 1856/225225*n - 128/17325*n^2 + 42176/1276275*n^3 - 2434816/72747675*n^4 + 195136/14549535*n^5) * eps^4
        + (8/10725 - 128/17325*n + 64256/3828825*n^2 - 128/25935*n^3 - 266752/10392525*n^4) * eps^5
        - (4/25025 + 928/3828825*n + 292288/72747675*n^2 - 106528/6613425*n^3) * eps^6
        + (464/1276275 - 17152/10392525*n + 83456/72747675*n^2) * eps^7
        + (1168/72747675 + 128/1865325*n) * eps^8
        + 208/1119195 * eps^9;
C4[3] = + (8/2205 - 256/24255*n + 512/45045*n^2 - 256/45045*n^3 + 1024/765765*n^4 - 256/2909907*n^5 - 512/101846745*n^6) * eps^3
        - (16/8085 - 1024/105105*n + 2048/105105*n^2 - 1024/51051*n^3 + 4096/373065*n^4 - 1024/357357*n^5) * eps^4
        - (136/63063 - 256/45045*n + 512/1072071*n^2 + 494336/33948915*n^3 - 44032/1996995*n^4) * eps^5
        + (64/315315 - 16384/5360355*n + 966656/101846745*n^2 - 868352/101846745*n^3) * eps^6
        - (16/97461 + 14848/101846745*n + 74752/101846745*n^2) * eps^7
        + (5024/33948915 - 96256/101846745*n) * eps^8
        - 1744/101846745 * eps^9;
C4[4] = + (64/31185 - 512/81081*n + 1024/135135*n^2 - 512/109395*n^3 + 2048/1247103*n^4 - 2560/8729721*n^5) * eps^4
        - (128/135135 - 2048/405405*n + 77824/6891885*n^2 - 198656/14549535*n^3 + 8192/855855*n^4) * eps^5
        - (512/405405 - 2048/530145*n + 299008/130945815*n^2 + 280576/43648605*n^3) * eps^6
        + (128/2297295 - 2048/1438965*n + 241664/43648605*n^2) * eps^7
        - (17536/130945815 + 1024/43648605*n) * eps^8
        + 2944/43648605 * eps^9;
C4[5] = + (128/99099 - 2048/495495*n + 4096/765765*n^2 - 6144/1616615*n^3 + 8192/4849845*n^4) * eps^5
        - (256/495495 - 8192/2807805*n + 376832/53348295*n^2 - 8192/855855*n^3) * eps^6
        - (6784/8423415 - 432128/160044885*n + 397312/160044885*n^2) * eps^7
        + (512/53348295 - 16384/22863555*n) * eps^8
        - 16768/160044885 * eps^9;
C4[6] = + (512/585585 - 4096/1422135*n + 8192/2078505*n^2 - 4096/1322685*n^3) * eps^6
        - (1024/3318315 - 16384/9006855*n + 98304/21015995*n^2) * eps^7
        - (103424/189143955 - 8192/4203199*n) * eps^8
        - 1024/189143955 * eps^9;
C4[7] = + (1024/1640925 - 65536/31177575*n + 131072/43648605*n^2) * eps^7
        - (2048/10392525 - 262144/218243025*n) * eps^8
        - 84992/218243025 * eps^9;
C4[8] = + (16384/35334585 - 131072/82447365*n) * eps^8
        - 32768/247342095 * eps^9;
C4[9] = + 32768/92147055 * eps^9;
\endverbatim

\section geodellip Geodesics in terms of elliptic integrals

GeodesicExact and GeodesicLineExact solve the geodesic problem using
elliptic integrals.  The formulation of geodesic in terms of incomplete
elliptic integrals is given in
 - C. F. F. Karney,
   <a href="https://doi.org/10.1007/s00190-023-01813-2">
   Geodesics on an arbitrary ellipsoid of revolution</a>,
   J. Geodesy <b>98</b>, 4:1--14 (2024);
   DOI: <a href="https://doi.org/10.1007/s00190-023-01813-2">
   10.1007/s00190-023-01813-2</a>.
 .

The key relations used by GeographicLib are
\f[
 \begin{align}
  \frac sb &= E(\sigma, ik), \\
  \lambda &= (1 - f) \sin\alpha_0  G(\sigma, \cos^2\alpha_0, ik) \\
          &= \chi
           - \frac{e'^2}{\sqrt{1+e'^2}}\sin\alpha_0 H(\sigma, -e'^2, ik), \\
  J(\sigma) &= k^2 D(\sigma, ik),
 \end{align}
\f]
where \f$ \chi \f$ is a modified spherical longitude given by
\f[
\tan\chi = \sqrt{\frac{1+e'^2}{1+k^2\sin^2\sigma}}\tan\omega,
\f]
and
\f[
 \begin{align}
 D(\phi,k) &= \int_0^\phi
 \frac{\sin^2\theta}{\sqrt{1 - k^2\sin^2\theta}}\,d\theta\\
 &=\frac{F(\phi, k) - E(\phi, k)}{k^2},\\
 G(\phi,\alpha^2,k) &= \int_0^\phi
 \frac{\sqrt{1 - k^2\sin^2\theta}}{1 - \alpha^2\sin^2\theta}\,d\theta\\
 &=\frac{k^2}{\alpha^2}F(\phi, k)
 +\biggl(1-\frac{k^2}{\alpha^2}\biggr)\Pi(\phi, \alpha^2, k),\\
 H(\phi, \alpha^2, k)
 &= \int_0^\phi
   \frac{\cos^2\theta}{(1-\alpha^2\sin^2\theta)\sqrt{1-k^2\sin^2\theta}}
   \,d\theta \\
 &=
 \frac1{\alpha^2} F(\phi, k) +
      \biggl(1 - \frac1{\alpha^2}\biggr) \Pi(\phi, \alpha^2, k),
 \end{align}
\f]
and \f$F(\phi, k)\f$, \f$E(\phi, k)\f$, \f$D(\phi, k)\f$, and
\f$\Pi(\phi, \alpha^2, k)\f$, are incomplete elliptic integrals (see
https://dlmf.nist.gov/19.2.ii).  The formula for \f$ s \f$ and the
first expression for \f$ \lambda \f$ are given by Legendre (1811) and
are the most common representation of geodesics in terms of elliptic
integrals.  The second (equivalent) expression for \f$ \lambda \f$,
which was given by Cayley (1870), is useful in that the elliptic
integral is relegated to a small correction term.  This form allows
the longitude to be computed more accurately and is used in
GeographicLib.  (The equivalence of the two expressions for \f$
\lambda \f$ follows from https://dlmf.nist.gov/19.7.E8.)

Nominally, GeodesicExact and GeodesicLineExact will give "exact" results
for any value of the flattening.  However, the geographic latitude is a
distorted measure of distance from the equator with very eccentric
ellipsoids and this introducing an irreducible representational error in
the algorithms in this case.  It is therefore recommended to restrict
the use of these classes to <i>b</i>/\e a &isin; [0.01, 100] or \e f
&isin; [&minus;99, 0.99].  GeodesicExact uses an discrete sine transform
fit for the area \e S12.  The number of terms used is adjusted to give
accurate results for this same range of flattenings, \e f &isin;
[&minus;99, 0.99].

Thomas (1952) and Rollins (2010) use a different independent variable
for geodesics, \f$\theta\f$ instead of \f$\sigma\f$, where \f$
\tan\theta = \sqrt{1 + k^2} \tan\sigma \f$.  The corresponding
expressions for \f$ s \f$ and \f$ \lambda \f$ are given here for
completeness:
\f[
\begin{align}
\frac sb &= \sqrt{1-k'^2} \Pi(\theta, k'^2, k'), \\
\lambda &= (1-f) \sqrt{1-k'^2} \sin\alpha_0 \Pi(\theta, k'^2/e^2, k'),
\end{align}
\f]
where \f$ k' = k/\sqrt{1 + k^2} \f$.  The expression for \f$ s \f$
can be written in terms of elliptic integrals of the second kind and
Cayley's technique can be used to subtract out the leading order
behavior of \f$ \lambda \f$ to give
\f[
\begin{align}
\frac sb &=\frac1{\sqrt{1-k'^2}}
  \biggl( E(\theta, k') -
    \frac{k'^2 \sin\theta \cos\theta}{\sqrt{1-k'^2\sin^2\theta}} \biggr), \\
\lambda &= \psi + (1-f) \sqrt{1-k'^2} \sin\alpha_0
\bigl( F(\theta, k') - \Pi(\theta, e^2, k') \bigr),
\end{align}
\f]
where
\f[
\begin{align}
\tan\psi &= \sqrt{\frac{1+k^2\sin^2\sigma}{1+e'^2}}\tan\omega \\
         &= \sqrt{\frac{1-e^2}{1+k^2\cos^2\theta}}\sin\alpha_0\tan\theta.
\end{align}
\f]
The tangents of the three "longitude-like" angles are in geometric
progression, \f$ \tan\chi/\tan\omega = \tan\omega/\tan\psi \f$.

\section meridian Parameters for the meridian

The formulas for \f$ s \f$ given in the previous section are the same as
those for the distance along a meridian for an ellipsoid with equatorial
radius \f$ a \sqrt{1 - e^2 \sin^2\alpha_0} \f$ and polar semi-axis \f$ b
\f$.  Here is a list of possible ways of expressing the meridian
distance in terms of elliptic integrals using the notation:
- \f$ a \f$, equatorial axis,
- \f$ b \f$, polar axis,
- \f$ e = \sqrt{(a^2 - b^2)/a^2} \f$, eccentricity,
- \f$ e' = \sqrt{(a^2 - b^2)/b^2} \f$, second eccentricity,
- \f$ \phi = \mathrm{am}(u, e) \f$, the geographic latitude,
- \f$ \phi' = \mathrm{am}(v', ie') = \pi/2 - \phi \f$,
  the geographic colatitude,
- \f$ \beta = \mathrm{am}(v, ie') \f$, the parametric latitude
  (\f$ \tan^2\beta = (1 - e^2) \tan^2\phi \f$),
- \f$ \beta' = \mathrm{am}(u', e) = \pi/2 - \beta \f$,
  the parametric colatitude,
- \f$ M \f$, the length of a quarter meridian (equator to pole),
- \f$ y \f$, the distance along the meridian (measured from the equator).
- \f$ y' = M -y \f$, the distance along the meridian (measured from the pole).
.
The eccentricities \f$ (e, e') \f$ are real (resp. imaginary) for
oblate (resp. prolate) ellipsoids.  The elliptic variables \f$(u,
u')\f$ and \f$(v, v')\f$ are defined by
- \f$ u = F(\phi, e) ,\quad u' = F(\beta', e) \f$
- \f$ v = F(\beta, ie') ,\quad v' = F(\phi', ie') \f$,
.
and are linearly related by
- \f$ u + u' = K(e) ,\quad v + v' = K(ie') \f$
- \f$ v = \sqrt{1-e^2} u ,\quad u = \sqrt{1+e'^2} v \f$.
.
The Cartesian coordinates for the meridian \f$ (x, z) \f$ are given by
\f[
\begin{align}
  x &= a \cos\beta = a \cos\phi / \sqrt{1 - e^2 \sin^2\phi} \\
    &= a \sin\beta' = (a^2/b) \sin\phi' / \sqrt{1 + e'^2 \sin^2\phi'} \\
    &= a \,\mathrm{cn}(v, ie) = a \,\mathrm{cd}(u, e) \\
    &= a \,\mathrm{sn}(u', e) = (a^2/b) \,\mathrm{sd}(v', ie'),
\end{align}
\f]
\f[
\begin{align}
  z &= b \sin\beta = (b^2/a) \sin\phi / \sqrt{1 - e^2 \sin^2\phi} \\
    &= b \cos\beta' = b \cos\phi' / \sqrt{1 + e'^2 \sin^2\phi'} \\
    &= b \,\mathrm{sn}(v, ie) = (b^2/a) \,\mathrm{sd}(u, e)  \\
    &= b \,\mathrm{cn}(u', e) = b \,\mathrm{cd}(v', ie').
\end{align}
\f]
The distance along the meridian can be expressed variously as
\f[
\begin{align}
  y  &=   b   \int \sqrt{1 + e'^2  \sin^2\beta}\, d\beta
     =   b E(\beta, ie') \\
     &= \frac{b^2}a \int \frac1{(1 - e^2 \sin^2\phi)^{3/2}}\, d\phi
      = \frac{b^2}a \Pi(\phi, e^2, e) \\
     &=   a \biggl(E(\phi, e) -
        \frac{e^2\sin\phi \cos\phi}{\sqrt{1 - e^2\sin^2\phi}}\biggr) \\
     &=  b \int \mathrm{dn}^2(v, ie')\, dv
      = \frac{b^2}a \int \mathrm{nd}^2(u, e)\, du
      = \cal E(v, ie'),
\end{align}
\f]
\f[
\begin{align}
  y' &=   a   \int \sqrt{1 - e^2  \sin^2\beta'}\, d\beta'
     =   a E(\beta', e) \\
     &= \frac{a^2}b \int \frac1{(1 + e'^2 \sin^2\phi')^{3/2}}\, d\phi'
      = \frac{a^2}b \Pi(\phi', -e'^2, ie') \\
     &=  b \biggl(E(\phi', ie') +
        \frac{e'^2\sin\phi' \cos\phi'}{\sqrt{1 + e'^2\sin^2\phi'}}\biggr) \\
     &=  a \int \mathrm{dn}^2(u', e)\, du'
      = \frac{a^2}b \int \mathrm{nd}^2(v', ie')\, dv'
      = \cal E(u', e),
\end{align}
\f]
with the quarter meridian distance given by
\f[
  M  = aE(e) = bE(ie') = (b^2/a)\Pi(e^2,e) = (a^2/b)\Pi(-e'^2,ie').
\f]
(Here \f$ E, F, \Pi \f$ are elliptic integrals defined in
https://dlmf.nist.gov/19.2.ii.  \f$ \cal E, \mathrm{am}, \mathrm{sn},
\mathrm{cn}, \mathrm{sd}, \mathrm{cd}, \mathrm{dn}, \mathrm{nd} \f$ are
Jacobi elliptic functions defined in https://dlmf.nist.gov/22.2 and
https://dlmf.nist.gov/22.16.)

There are several considerations in the choice of independent variable
for evaluate the meridian distance
- The use of an imaginary modulus (namely, \f$ ie' \f$, above) is of no
  practical concern.  The integrals are real in this case and modern
  methods (GeographicLib uses the method given in
  https://dlmf.nist.gov/19.36.i) for computing integrals handles this
  case using just real arithmetic.
- If the "natural" origin is the equator, choose one of \f$ \phi, \beta,
  u, v \f$ (this might be preferred in geodesy).  If it's the pole,
  choose one of the complementary quantities \f$ \phi', \beta', u', v'
  \f$ (this might be preferred by mathematicians).
- Applying these formulas to the geodesic problems, \f$ \beta \f$
  becomes the arc length, \f$ \sigma \f$, on the auxiliary sphere.  This
  is the traditional method of solution used by Legendre (1806), Oriani
  (1806), Bessel (1825), Helmert (1880), Rainsford (1955), Thomas
  (1970), Vincenty (1975), Rapp (1993), and so on.  Many of the
  solutions in terms of elliptic functions use one of the elliptic
  variables (\f$ u \f$ or \f$ v \f$), see, for example, Jacobi (1855),
  Halphen (1888), Forsyth (1896).  In the context of geodesics \f$
  \phi \f$ becomes Thomas' variable \f$ \theta \f$; this is used by
  Thomas (1952) and Rollins (2010) in their formulation of the
  geodesic problem (see the previous section).
- For highly eccentric ellipsoids the variation of the meridian with
  respect to \f$ \beta \f$ is considerably "better behaved" than other
  choices (see the figure below).  The choice of \f$ \phi \f$ is
  probably a poor one in this case.
.
GeographicLib uses the geodesic generalization of
\f$ y = b E(\beta, ie') \f$, namely \f$ s = b E(\sigma, ik) \f$.  See
\ref geodellip.

\image html meridian-measures.png "Comparison of meridian measures"

\section geodshort Short geodesics

Here we describe Bowring's method for solving the inverse geodesic
problem in the limit of short geodesics and contrast it with the great
circle solution using Bessel's auxiliary sphere.  References:
 - B. R. Bowring, The Direct and Inverse Problems for Short Geodesic
   Lines on the Ellipsoid, Surveying and Mapping 41(2), 135--141 (1981).
 - R. H. Rapp,
   <a href="https://hdl.handle.net/1811/24333">
   Geometric Geodesy, Part I</a>, Ohio State Univ. (1991), Sec. 6.5.

Bowring considers the conformal mapping of the ellipsoid to a sphere of
radius \f$ R \f$ such that circles of latitude and meridians are
preserved (and hence the azimuth of a line is preserved).  Let \f$
(\phi, \lambda) \f$ and \f$ (\phi', \lambda') \f$ be the latitude and
longitude on the ellipsoid and sphere respectively.  Define isometric
latitudes for the sphere and the ellipsoid as
\f[
\begin{align}
  \psi' &= \sinh^{-1} \tan \phi', \\
  \psi &= \sinh^{-1} \tan \phi - e \tanh^{-1}(e \sin\phi).
\end{align}
\f]
The most general conformal mapping satisfying Bowring's conditions is
\f[
\psi' = A \psi + K, \quad \lambda' = A \lambda,
\f]
where \f$ A \f$ and \f$ K \f$ are constants.  (In fact a constant can be
added to the equation for \f$ \lambda' \f$, but this does affect the
analysis.)  The scale of this mapping is
\f[
m(\phi) = \frac{AR}{\nu}\frac{\cos\phi'}{\cos\phi},
\f]
where \f$ \nu = a/\sqrt{1 - e^2\sin^2\phi} \f$ is the transverse radius
of curvature.  (Note that in Bowring's Eq. (10), \f$ \phi \f$ should be
replaced by \f$ \phi' \f$.)  The mapping from the ellipsoid to the sphere
depends on three parameters \f$ R, A, K \f$.  These will be selected to
satisfy certain conditions at some representative latitude \f$ \phi_0
\f$.  Two possible choices are given below.

\subsection bowring Bowring's method

Bowring (1981) requires that
\f[
m(\phi_0) = 1,\quad
\left.\frac{dm(\phi)}{d\phi}\right|_{\phi=\phi_0} = 0,\quad
\left.\frac{d^2m(\phi)}{d\phi^2}\right|_{\phi=\phi_0} = 0,
\f]
i.e, \f$m\approx 1\f$ in the vicinity of \f$\phi = \phi_0\f$.
This gives
\f[
\begin{align}
R &= \frac{\sqrt{1 + e'^2}}{B^2} a, \\
A &= \sqrt{1 + e'^2 \cos^4\phi_0}, \\
\tan\phi'_0 &= \frac1B \tan\phi_0,
\end{align}
\f]
where \f$ e' = e/\sqrt{1-e^2} \f$ is the second eccentricity, \f$ B =
\sqrt{1+e'^2\cos^2\phi_0} \f$, and \f$ K \f$ is defined implicitly by
the equation for \f$\phi'_0\f$.  The radius \f$ R \f$ is the (Gaussian)
mean radius of curvature of the ellipsoid at \f$\phi_0\f$ (so near
\f$\phi_0\f$ the ellipsoid can be deformed to fit the sphere snugly).
The third derivative of \f$ m \f$ is given by
\f[
\left.\frac{d^3m(\phi)}{d\phi^3}\right|_{\phi=\phi_0} =
\frac{-2e'^2\sin2\phi_0}{B^4}.
\f]

The method for solving the inverse problem between two nearby points \f$
(\phi_1, \lambda_1) \f$ and \f$ (\phi_2, \lambda_2) \f$ is as follows:
Set \f$\phi_0 = (\phi_1 + \phi_2)/2\f$.  Compute \f$ R, A, \phi'_0 \f$,
and hence find \f$ (\phi'_1, \lambda'_1) \f$ and \f$ (\phi'_2,
\lambda'_2) \f$.  Finally, solve for the great circle on a sphere of
radius \f$ R \f$; the resulting distance and azimuths are good
approximations for the corresponding quantities for the ellipsoidal
geodesic.

Consistent with the accuracy of this method, we can compute
\f$\phi'_1\f$ and \f$\phi'_2\f$ using a Taylor expansion about
\f$\phi_0\f$.  This also avoids numerical errors that arise from
subtracting nearly equal quantities when using the equation for
\f$\phi'\f$ directly.  Write \f$\Delta \phi = \phi - \phi_0\f$ and
\f$\Delta \phi' = \phi' - \phi'_0\f$; then we have
\f[
\Delta\phi' \approx
\frac{\Delta\phi}B \biggl[1 +
\frac{\Delta\phi}{B^2}\frac{e'^2}2
  \biggl(3\sin\phi_0\cos\phi_0 +
   \frac{\Delta\phi}{B^2}
   \bigl(B^2 - \sin^2\phi_0(2 - 3 e'^2 \cos^2\phi_0)\bigr)\biggr)\biggr],
\f]
where the error is \f$O(f\Delta\phi^4)\f$.
This is essentially Bowring's method.  Significant differences between
this result, "Bowring (improved)", compared to Bowring's paper, "Bowring
(original)", are:
 - Bowring elects to use \f$\phi_0 = \phi_1\f$.  This simplifies the
   calculations somewhat but increases the error by about a factor of
   4.
 - Bowring's expression for \f$ \Delta\phi' \f$ is only accurate in the
   limit \f$ e' \rightarrow 0 \f$.
 .
In fact, arguably, the highest order \f$O(f\Delta\phi^3)\f$ terms should
be dropped altogether.  Their inclusion does result in a better estimate
for the distance.  However, if your goal is to generate both accurate
distances \e and accurate azimuths, then \f$\Delta\phi\f$ needs to be
restricted sufficiently to allow these terms to be dropped to give the
"Bowring (truncated)" method.

With highly eccentric ellipsoids, the parametric latitude \f$ \beta \f$
is a better behaved independent variable to use.  In this case, \f$
\phi_0 \f$ is naturally defined using \f$\beta_0 = (\beta_1 +
\beta_2)/2\f$ and in terms of \f$\Delta\beta = \beta - \beta_0\f$, we
have
\f[
\Delta\phi' \approx
\frac{\Delta\beta}{B'} \biggl[1 +
\frac{\Delta\beta}{B'^2}\frac{e'^2}2
  \biggl(\sin\beta_0\cos\beta_0 +
   \frac{\Delta\beta}{3B'^2}
    \bigl( \cos^2\beta_0 - \sin^2\beta_0 B'^2\bigr)
\biggr)\biggr],
\f]
where \f$B' = \sqrt{1+e'^2\sin^2\beta_0} = \sqrt{1+e'^2}/B\f$, and the
error once again is \f$O(f\Delta\phi^4)\f$.  This is the &quot;Bowring
(using \f$\beta\f$)&quot; method.

\subsection auxsphere Bessel's auxiliary sphere

GeographicLib's uses the auxiliary sphere method of Legendre, Bessel,
and Helmert.  For short geodesics, this is equivalent to picking
\f$ R, A, K \f$ so that
\f[
m(\phi_0) = 1,\quad
\left.\frac{dm(\phi)}{d\phi}\right|_{\phi=\phi_0} = 0,\quad
\tan\phi'_0 = (1 - f) \tan\phi_0.
\f]
Bowring's requirement that the second derivative of \f$m\f$ vanish has
been replaced by the last relation which states that \f$\phi'_0 =
\beta_0\f$, the parametric latitude corresponding to \f$\phi_0\f$.  This
gives
\f[
\begin{align}
R &= B'(1-f)a, \\
A &= \frac1{B'(1-f)}, \\
\left.\frac{d^2m(\phi)}{d\phi^2}\right|_{\phi=\phi_0} &=
-e^2B'^2\sin^2\phi_0.
\end{align}
\f]

Similar to Bowring's method, we can compute \f$\phi'_1\f$ and
\f$\phi'_2\f$ using a Taylor expansion about \f$\beta_0\f$.  This results
in the simple expression
\f[
\Delta\phi' \approx \Delta\beta,
\f]
where the error is \f$O(f\Delta\beta^2)\f$.

\subsection shorterr Estimating the accuracy

In assessing the accuracy of these methods we use two metrics:
 - The absolute error in the distance.
 - The consistency of the predicted azimuths.  Imagine starting
   ellipsoidal geodesics at \f$ (\phi_1, \lambda_1) \f$ and \f$ (\phi_2,
   \lambda_2) \f$ with the predicted azimuths.  What is the distance
   between them when they are extended a distance \f$ a \f$ beyond the
   second point?
 .
(The second metric is much more stringent.)  We may now compare the
methods by asking for a bound to the length of a geodesic which ensures
that the one or other of the errors fall below 1&thinsp;mm (an "engineering"
definition of accurate) or 1&thinsp;nm (1 nanometer, about the round-off
limit).

<center>
<table>
<caption>Maximum distance that can be used in various methods for
computing short geodesics while keeping the errors within prescribed
bounds</caption>
<tr>
 <th rowspan="2">method
 <th colspan="2"><center>distance metric</center></th>
 <th colspan="2"><center>azimuth metric</center></th>
<tr>
 <th>1 mm error</th>
 <th>1 nm error</th>
 <th>1 mm error</th>
 <th>1 nm error</th>
<tr>
 <td>Bowring (original)
 <td><center>87 km</center>
 <td><center>870 m</center>
 <td><center>35 km</center>
 <td><center>350 m</center>
<tr>
 <td>Bowring (improved)
 <td><center>180 km</center>
 <td><center>1.8 km</center>
 <td><center>58 km</center>
 <td><center>580 m</center>
<tr>
 <td>Bowring (truncated)
 <td><center>52 km</center>
 <td><center>520 m</center>
 <td><center>52 km</center>
 <td><center>520 m</center>
<tr>
 <td>Bowring (using \f$\beta\f$)
 <td><center>380 km</center>
 <td><center>24 km</center>
 <td><center>60 km</center>
 <td><center>600 m</center>
<tr>
 <td>Bessel's aux. sphere
 <td><center>42 km</center>
 <td><center>420 m</center>
 <td><center>1.7 km</center>
 <td><center>1.7 m</center>
</table>
</center>

For example, if you're only interested in measuring distances and an
accuracy of 1&thinsp;mm is sufficient, then Bowring's improved method can
be used for distances up to 180&thinsp;km.  On the other hand,
GeographicLib uses Bessel's auxiliary sphere and we require both the
distance and the azimuth to be accurate, so the great circle
approximation can only be used for distances less than 1.7&thinsp;m.  The
reason that GeographicLib does not use Bowring's method is that the
information necessary for auxiliary sphere method is already available
as part of the general solution and, as much as possible, we allow all
geodesics to be computed by the general method.

<center>
Back to \ref magnetic.  Forward to \ref nearest.  Up to \ref contents.
</center>

**********************************************************************/
/**
\page nearest Finding nearest neighbors

<center>
Back to \ref geodesic.  Forward to \ref  triaxial.  Up to \ref contents.
</center>

The problem of finding the maritime boundary defined by the "median
line" is discussed in Section 14 of
 - C. F. F. Karney,
   <a href="https://arxiv.org/abs/1102.1215v1">Geodesics
   on an ellipsoid of revolution</a>,
   Feb. 2011; preprint
   <a href="https://arxiv.org/abs/1102.1215v1">arxiv:1102.1215v1</a>.
 .
Figure 14 shows the median line which is equidistant from Britain and
mainland Europe.  Determining the median line involves finding, for any
given \e P, the closest points on the coast of Britain and on the coast
of mainland Europe.  The operation of finding the closest in a set of
points is usually referred to as the <i>nearest neighbor</i> problem and
the NearestNeighbor class implements an efficient algorithm for solving
it.

The NearestNeighbor class implements nearest-neighbor calculations using
the vantage-point tree described by
- J. K. Uhlmann,
  <a href="https://doi.org/10.1016/0020-0190(91)90074-r">
  Satisfying general proximity/similarity queries with metric trees</a>,
  Information Processing Letters 40 175--179 (1991).
- P. N. Yianilos,
  <a href="https://dl.acm.org/doi/10.5555/313559.313789">
  Data structures and algorithms for nearest neighbor search in general
  metric spaces</a>, Proc. 4th ACM-SIAM Symposium on Discrete Algorithms,
  (SIAM, 1993). pp. 311--321.

Given a set of points \e x, \e y, \e z, &hellip;, in some space and a
distance function \e d satisfying the metric conditions,
\f[
\begin{align}
 d(x,y) &\ge 0,\\
 d(x,y) &= 0, \ \text{iff $x = y$},\\
 d(x,y) &= d(y,x),\\
 d(x,z) &\le d(x,y) + d(y,z),
\end{align}
\f]
the vantage-point (VP) tree provides an efficient way of determining
nearest neighbors.  The geodesic distance (implemented by the Geodesic
class) satisfies these metric conditions, while the great ellipse
distance and the rhumb line distance <i>do not</i> (they do not satisfy
the last condition, the triangle inequality).  Typically the cost of
constructing a VP tree of \e N points is \e N log \e N, while the cost
of a query is log \e N.  Thus a VP tree should be used in situations
where \e N is large and at least log \e N queries are to be made.  The
condition, \e N is large, should be taken to mean that \f$ N \gg 2^D
\f$, where \e D is the dimensionality of the space.

- This implementation includes Yianilos' upper and lower bounds for the
  inside and outside sets.  This helps limit the number of searches
  (compared to just using the median distance).
- Rather than do a depth-first or breath-first search on the tree, the
  nodes to be processed are put on a priority queue with the nodes most
  likely to contain close points processed first.  Frequently, this allows
  nodes lower down on the priority queue to be skipped.
- This technique also allows non-exhaustive searchs to be performed (to
  answer questions such as "are there any points within 1km of the query
  point?").
- When building the tree, the first vantage point is (arbitrarily)
  chosen as the middle element of the set.  Thereafter, the points
  furthest from the parent vantage point in both the inside and outside
  sets are selected as the children's vantage points.  This information
  is already available from the computation of the upper and lower
  bounds of the children.  This choice seems to lead to a reasonably
  optimized tree.
- The leaf nodes can contain a bucket of points (instead of just a vantage
  point).
- Coincident points are allowed in the set; these are treated as distinct
  points.

The figure below shows the construction of the VP tree for the points
making up the coastlines of Britain and Ireland (about 5000 points shown
in blue).  The set of points is recursively split into 2 equal "inside"
and "outside" subsets based on the distance from a "vantage point".  The
boundaries between the inside and outside sets are shown as green
circular arcs (arcs of geodesic circles).  At each stage, the newly
added vantage points are shown as red dots and the vantage points for
the next stage are shown as red plus signs.  The data is shown in the
Cassini-Soldner projection with a central meridian of 5&deg;W.

\image html vptree.gif "Vantage-point tree"

<center>
Back to \ref geodesic.  Forward to \ref triaxial.  Up to \ref contents.
</center>

**********************************************************************/
/**
\page triaxial Geodesics on a triaxial ellipsoid

<center>
Back to \ref nearest.  Forward to \ref jacobi.  Up to \ref contents.
</center>

Jacobi (1839) showed that the problem of geodesics on a triaxial
ellipsoid (with 3 unequal axes) can be reduced to quadrature.  Despite
this, the detailed behavior of the geodesics is not very well known.  In
this section, I briefly give Jacobi's solution and illustrate the
behavior of the geodesics and outline an algorithm for the solution of
the inverse problem.

See also
 - The wikipedia page,
   <a href="https://en.wikipedia.org/wiki/Geodesics_on_an_ellipsoid#Geodesics_on_a_triaxial_ellipsoid">
   Geodesics on  a triaxial ellipsoid</a>.

Go to
 - \ref triaxial-coords
 - \ref triaxial-jacobi
 - \ref triaxial-survey
 - \ref triaxial-stab
 - \ref triaxial-inverse

<b>NOTES</b>
 -# A triaxial ellipsoid approximates the earth only slightly better
    than an ellipsoid of revolution.  If you are really considering
    measuring distances on the earth using a triaxial ellipsoid, you
    should also be worrying about the shape of the geoid, which
    essentially makes the geodesic problem a hopeless mess; see, for
    example, <a href="https://doi.org/10.1016/j.physd.2011.11.010"> Waters
    (2011)</a> (<a href="https://arxiv.org/abs/1112.3231">preprint</a>).
 -# There is nothing new in this section.  It is just an exercise in
    exploring Jacobi's solution.  My interest here is in generating long
    geodesics with the correct long-time behavior.  Arnold gives a
    nice qualitative description of the solution in <i>Mathematical
    Methods of Classical Mechanics</i> (2nd edition, Springer, 1989),
    pp. 264--266.
 -# Possible reasons this problem might, nevertheless, be of interest
    are:
    - It is the first example of a dynamical system which has a
      non-trivial constant of motion.  As such, Jacobi's paper generated
      a lot of excitement and was followed by many papers elaborating
      his solution.  In particular, the unstable behavior of one of the
      closed geodesics of the ellipsoid, is an early example of a system
      with a positive Lyapunov exponent (one of the essential
      ingredients for chaotic behavior in dynamical systems).
    - Knowledge of ellipsoidal coordinates (used by Jacobi) might be
      useful in other areas of geodesy.
    - Geodesics which pass through the pole on an ellipsoid of revolution
      represent a degenerate class (they are all closed and all pass
      through the opposite pole).  It is of interest to see how this
      degeneracy is broken with a surface with a more general shape.
    - Similarly, it is of interest to see how the Mercator projection of
      the ellipsoid generalizes; this is another problem addressed by
      Jacobi.
 -# My interest in this problem was piqued by Jean-Marc Baillard.  I put
    him onto Jacobi's solution without having looked at it in detail
    myself; and he quickly implemented the solution for an HP-41
    calculator(!) which is posted
    <a href="https://hp41programs.yolasite.com/geod3axial.php"> here</a>.
 -# I do not give full citations of the papers here.  You can find these
    in the
    <a href="https://geographiclib.sourceforge.io/geodesic-papers/biblio.html">
    Geodesic Bibliography</a>; this includes links to online
    versions of the papers.
 -# An alternative to exploring geodesics using Jacobi's solution is to
    integrate the equations for the geodesics directly.  This is the
    approach taken by <a href="http://dx.doi.org/10.1515/jogs-2019-0001">
    Panou and Korakitis (2019)</a>.  However it is difficult to
    ensure that the long time behavior is correctly modeled with such an
    approach.
 -# If you only want to learn about geodesics on a biaxial ellipsoid (an
    ellipsoid of revolution), then see \ref geodesic or the paper
    - C. F. F. Karney,
      <a href="https://doi.org/10.1007/s00190-012-0578-z">
      Algorithms for geodesics</a>,
      J. Geodesy 87(1), 43--55 (2013);
      DOI: <a href="https://doi.org/10.1007/s00190-012-0578-z">
      10.1007/s00190-012-0578-z</a>;
      addenda: <a href="https://geographiclib.sourceforge.io/geod-addenda.html">
      geod-addenda.html</a>.

\section triaxial-coords Triaxial coordinate systems

Consider the ellipsoid defined by
\f[
  f = \frac{X^2}{a^2} + \frac{Y^2}{b^2} + \frac{Z^2}{c^2} = 1,
\f]
where, without loss of generality, \f$ a \ge b \ge c \gt 0\f$.  A
point on the surface is specified by a latitude and longitude.  The \e
geographical latitude and longitude \f$(\phi, \lambda)\f$ are defined by
\f[
 \frac{\nabla f}{\left| \nabla f\right|} = \left(
\begin{array}{c} \cos\phi \cos\lambda \\ \cos\phi \sin\lambda \\ \sin\phi
\end{array}\right).
\f]
The \e parametric latitude and longitude \f$(\phi', \lambda')\f$ are
defined by
\f[
\begin{align}
 X &= a \cos\phi' \cos\lambda', \\
 Y &= b \cos\phi' \sin\lambda', \\
 Z &= c \sin\phi'.
\end{align}
\f]
Jacobi employed the \e ellipsoidal latitude and longitude \f$(\beta,
\omega)\f$ defined by
\f[
\begin{align}
  X &= a \cos\omega
      \frac{\sqrt{a^2 - b^2\sin^2\beta - c^2\cos^2\beta}}
           {\sqrt{a^2 - c^2}}, \\
  Y &= b \cos\beta \sin\omega, \\
  Z &= c \sin\beta
      \frac{\sqrt{a^2\sin^2\omega + b^2\cos^2\omega - c^2}}
           {\sqrt{a^2 - c^2}}.
\end{align}
\f]
We find it convenient to characterize the *shape* of the ellipsoid by
the parameters,
\f[
\begin{align}
e  &= \frac{\sqrt{a^2-c^2}}b,\\
k  &= \frac{\sqrt{b^2-c^2}}{\sqrt{a^2-c^2}},\\
k' &= \frac{\sqrt{a^2-b^2}}{\sqrt{a^2-c^2}}.
\end{align}
\f]
Here \f$e\f$ quantifies how much the ellipsoid departs from a sphere,
while \f$k\f$ and \f$k'\f$ describes how close the ellipsoid is to an
oblate (\f$k = 1\f$) or prolate (\f$k = 0\f$) ellipsoid; note that
\f$k^2 + k'^2 = 1\f$.  The Cartesian coordinates can now be written as
\f[
\begin{align}
  X &= a \cos\omega \sqrt{k^2\cos^2\beta + k'^2}, \\
  Y &= b \cos\beta \sin\omega, \\
  Z &= c \sin\beta \sqrt{k^2 + k'^2\sin^2\omega}.
\end{align}
\f]

Grid lines of constant \f$\beta\f$ and
\f$\omega\f$ are given in Fig. 1.

<center>
<img src="https://upload.wikimedia.org/wikipedia/commons/b/bd/Triaxial_ellipsoid_coordinate_system.svg"
width=419 height=397 alt="Geodesic grid on a triaxial ellipsoid">
Fig. 1
</center>\n
Fig. 1:
The ellipsoidal grid.  The blue (resp. green) lines are lines of constant
\f$\beta\f$ (resp. \f$\omega\f$); the grid spacing is 15&deg;.  Also
shown in red are two of the principal sections of the ellipsoid, defined
by \f$X = 0\f$ and \f$Z = 0\f$.  The third principal section, \f$Y =
0\f$, is covered by the lines \f$\beta = \pm 90^\circ\f$ and \f$\omega =
90^\circ \pm 90^\circ\f$.  These lines meet at four umbilical points (two
of which are visible in this figure) where the principal radii of
curvature are equal.  The parameters of the ellipsoid are \f$a =
1.01\f$, \f$b = 1\f$, \f$c = 0.8\f$, and it is viewed in an orthographic
projection from a point above \f$\phi = 40^\circ\f$, \f$\lambda =
30^\circ\f$.  These parameters were chosen to accentuate the ellipsoidal
effects on geodesics (relative to those on the earth) while still
allowing the connection to an ellipsoid of revolution to be made.

The grid lines of the ellipsoid coordinates are "lines of curvature" on
the ellipsoid, i.e., they are parallel to the direction of principal
curvature (Monge, 1796).  They are also intersections of the ellipsoid
with confocal systems of hyperboloids of one and two sheets (Dupin,
1813).  Finally they are geodesic ellipses and hyperbolas defined using
two adjacent umbilical points.  For example, the lines of constant
\f$\beta\f$ in Fig. 1 can be generated with the familiar string
construction for ellipses with the ends of the string pinned to the two
umbilical points.

The element of length on the ellipsoid in ellipsoidal coordinates is
given by
\f[
\begin{align}
\frac{ds^2/b^2}{k^2\cos^2\beta + k'^2\sin^2\omega} &=
\frac{1 - e^2 k^2 \cos^2\beta}{k'^2 + k^2\cos^2\beta}
 d\beta^2 \\
&\qquad+
\frac{1 + e^2 k'^2 \sin^2\omega}{k^2 + k'^2\sin^2\omega}
 d\omega^2.
\end{align}
\f]
This form for \f$ds\f$ &mdash; with a single mulitplying factor
depending on \f$\beta\f$ and \f$\omega\f$ and the coefficient
multiplying \f$d\beta^2\f$ (resp. \f$d\omega^2\f$) being a function of
\f$\beta\f$ (resp. \f$\omega\f$) alone &mdash; means that a triaxial
ellipsoid is a so-called "Liouville surface".

The torus \f$(\omega, \beta) \in [-\pi,\pi] \times [-\pi,\pi]\f$ covers
the ellipsoid twice.  In order to facilitate passing to the limit of an
oblate ellipsoid, we may regard as the principal sheet \f$[-\pi,\pi]
\times [-\frac12\pi,\frac12\pi]\f$ and insert branch cuts at
\f$\beta=\pm\frac12\pi\f$.  The rule for switching sheets is
\f[
\begin{align}
\omega & \rightarrow -\omega,\\
\beta & \rightarrow \pi-\beta,\\
\alpha & \rightarrow \pi+\alpha,
\end{align}
\f]
where \f$\alpha\f$ is the heading of a path, relative to a line of
constant \f$\omega\f$.

In the limit \f$b\rightarrow a\f$ (resp. \f$b\rightarrow c\f$), the
umbilic points converge on the \f$Z\f$ (resp. \f$X\f$) axis and an
oblate (resp. prolate) ellipsoid is obtained with \f$\beta\f$
(resp. \f$\omega\f$) becoming the standard parametric latitude and
\f$\omega\f$ (resp. \f$\beta\f$) becoming the standard longitude.  The
sphere is a non-uniform limit, with the position of the umbilic points
depending on the ratio \f$(a-b)/(b-c)\f$.

Inter-conversions between the three different latitudes and longitudes
and the Cartesian coordinates are simple algebraic exercises.

\section triaxial-jacobi Jacobi's solution

Solving the geodesic problem for an ellipsoid of revolution is, from the
mathematical point of view, trivial; because of symmetry, geodesics have
a constant of the motion (analogous to the angular momentum) which was
found by Clairaut (1733).  By 1806 (with the work of Legendre, Oriani,
et al.), there was a complete understanding of the qualitative behavior
of geodesics on an ellipsoid of revolution.

On the other hand, geodesics on a triaxial ellipsoid have no obvious
constant of the motion and thus represented a challenging "unsolved"
problem in the first half of the nineteenth century.  Jacobi discovered
that the geodesic equations are separable if they are expressed in
ellipsoidal coordinates.  You can get an idea of the importance Jacobi
attached to his discovery from the
<a href="https://books.google.com/books?id=_09tAAAAMAAJ&pg=PA385">
letter</a> he wrote to his friend and neighbor Bessel:
<blockquote> The day before yesterday, I reduced to quadrature the
problem of geodesic lines on an <i>ellipsoid with three unequal
axes</i>.  They are the simplest formulas in the world, Abelian
integrals, which become the well known elliptic integrals if 2 axes are
set equal.\n
K&ouml;nigsberg, 28th Dec. '38.
</blockquote>

On the same day he wrote a similar letter to the editor of Compte Rendus
and his result was published in
<a href="https://books.google.com/books?id=RbwGAAAAYAAJ&pg=PA309">
J. Crelle in (1839)</a> with a French translation (from German)
appearing in
<a href="https://books.google.com/books?id=Rh8GAAAAYAAJ&pg=PA267">
J. Liouville in (1841)</a>.

Here is the solution, exactly as given by Jacobi (with minor changes in
notation):
\f[
\begin{align}
\delta &= \int
\frac{\sqrt{1-e^2k^2\cos^2\beta}}
{\sqrt{k'^2+k^2\cos^2\beta}\sqrt{k^2\cos^2\beta-\gamma}}\,d\beta\\
&\quad {}-
\int
\frac{\sqrt{1+e^2k'^2\sin^2\omega}}
{\sqrt{k^2+k'^2\sin^2\omega}\sqrt{k'^2\sin^2\omega+\gamma}}\,d\omega.
\end{align}
\f]
As Jacobi notes &quot;a function of the angle \f$\beta\f$ equals a
function of the angle \f$\omega\f$.  These two functions are just
Abelian integrals&hellip;&quot; Two constants \f$\delta\f$ and \f$\gamma\f$
appear in the solution.  Typically \f$\delta\f$ is zero if the lower
limits of the integrals are taken to be the starting point of the geodesic
and the direction of the geodesics is determined by \f$\gamma\f$.
However for geodesics that go through an umbilical point, we have \f$\gamma
= 0\f$ and \f$\delta\f$ determines the direction at the umbilical point.
Incidentally the constant \f$\gamma\f$ may be expressed as
\f[
\gamma = k^2\cos^2\beta\sin^2\alpha-k'^2\sin^2\omega\cos^2\alpha
\f]
where \f$\alpha\f$ is the angle the geodesic makes with lines of
constant \f$\omega\f$. In the limit \f$b\rightarrow a\f$, this reduces
to \f$\cos\beta\sin\alpha = \text{const.}\f$, the familiar Clairaut
relation.  A nice derivation of Jacobi's result is given by Darboux
(1894) <a href="https://gallica.bnf.fr/ark:/12148/bpt6k778307/f17">
&sect;&sect;583--584</a> where he gives the solution found by Liouville
(1846) for general quadratic surfaces.  In this formulation, the
distance along the geodesic, \f$s\f$, is also found using
\f[
\begin{align}
\frac sb &= \int
\frac{k\cos^2\beta \sqrt{1-e^2k^2\cos^2\beta}}
{\sqrt{k'^2+k^2\cos^2\beta}\sqrt{k^2\cos^2\beta-\gamma}}\,d\beta\\
&\quad {}+
\frac{k'\sin^2\omega \sqrt{1+e^2k'^2\sin^2\omega}}
{\sqrt{k^2+k'^2\sin^2\omega}\sqrt{k'^2\sin^2\omega+\gamma}}\,d\omega,
\end{align}
\f]

Jacobi's solution is a convenient way to compute geodesics on an
ellipsoid.  Care must be taken with the signs of the square roots (which
are determined by the initial azimuth of the geodesic).  Also if
\f$\gamma \gt 0\f$ (resp. \f$\gamma \lt 0\f$), then the \f$\beta\f$
(resp. \f$\omega\f$) integrand diverges.  The integrand can be
transformed into a finite one by a change of variable, e.g.,
\f$\sin\beta = \sin\sigma \sqrt{1 - \gamma/(b^2-c^2)}\f$.  The resulting
integrands are periodic, so the behavior of an arbitrarily long geodesic
is entirely captured by tabulating the integrals over a single period.

The situation is more complicated if \f$\gamma = 0\f$ (corresponding to
umbilical geodesics).  Both integrands have simple poles at the umbilical
points.  However, this behavior may be subtracted from the integrands to
yield (for example) the sum of a term involving
\f$\sinh^{-1}\tan\beta\f$ and a finite integral.  Since both integrals
contain similar logarithmic singularities they can be equated (thus
fixing the ratio \f$\cos\beta/\sin\omega\f$ at the umbilical point) and
connection formulas can be found which allow the geodesic to be followed
through the umbilical point.  The study of umbilical geodesics was of
special interest to a group of Irish mathematicians in the 1840's and
1850's, including Michael and William Roberts (twins!), Hart, Graves,
and Salmon.

\section triaxial-survey Survey of triaxial geodesics

Before delving into the nature of geodesics on a triaxial geodesic, it
is worth reviewing geodesics on an ellipsoid of revolution.  There are
two classes of simple closed geodesics (i.e., geodesics which close on
themselves without intersection): the equator and all the meridians.
All other geodesics oscillate between two equal and opposite circles of
latitude; but after completing a full oscillation in latitude these fall
slightly short (for an oblate ellipsoid) of completing a full circuit in
longitude.

Turning to the triaxial case, we find that there are only 3 simple
closed geodesics, the three principal sections of the ellipsoid given by
\f$X = 0\f$, \f$Y = 0\f$, and \f$Z = 0\f$.  To survey the other
geodesics, it is convenient to consider geodesics which intersect the
middle principal section, \f$Y = 0\f$, at right angles.  Such geodesics
are shown in Figs. 2--6, where I use the same ellipsoid parameters as in
Fig. 1 and the same viewing direction.  In addition, the three principal
ellipses are shown in red in each of these figures.

If the starting point is \f$\beta_1 \in (-90^\circ, 90^\circ)\f$,
\f$\omega_1 = 0\f$, and \f$\alpha_1 = 90^\circ\f$, then the geodesic
encircles the ellipsoid in a "circumpolar" sense.  The geodesic
oscillates north and south of the equator; on each oscillation it
completes slightly less that a full circuit around the ellipsoid
resulting in the geodesic filling the area bounded by the two latitude
lines \f$\beta = \pm \beta_1\f$.  Two examples are given in
Figs. 2 and 3.  Figure 2 shows practically the same behavior as for an
oblate ellipsoid of revolution (because \f$a \approx b\f$).  However, if
the starting point is at a higher latitude (Fig. 3) the distortions
resulting from \f$a \ne b\f$ are evident.

<center>
<img src="https://upload.wikimedia.org/wikipedia/commons/a/a9/Circumpolar_geodesic_on_a_triaxial_ellipsoid_case_A.svg"
width=419 height=397 alt="Example of a circumpolar geodesic on a
triaxial ellipsoid">
Fig. 2
</center>\n
Fig. 2:
Example of a circumpolar geodesic on a triaxial ellipsoid.  The starting
point of this geodesic is \f$\beta_1 = 45.1^\circ\f$, \f$\omega_1 =
0^\circ\f$, and \f$\alpha_1 = 90^\circ\f$.

<center>
<img src="https://upload.wikimedia.org/wikipedia/commons/f/f3/Circumpolar_geodesic_on_a_triaxial_ellipsoid_case_B.svg"
width=419 height=397 alt="Another example of a circumpolar geodesic on a
triaxial ellipsoid">
Fig. 3
</center>\n
Fig. 3:
Another example of a circumpolar geodesic on a triaxial ellipsoid.  The
starting point of this geodesic is \f$\beta_1 = 87.48^\circ\f$, \f$\omega_1 =
0^\circ\f$, and \f$\alpha_1 = 90^\circ\f$.

If the starting point is \f$\beta_1 = 90^\circ\f$, \f$\omega_1 \in
(0^\circ, 180^\circ)\f$, and \f$\alpha_1 = 180^\circ\f$, then the geodesic
encircles the ellipsoid in a "transpolar" sense.  The geodesic
oscillates east and west of the ellipse \f$X = 0\f$; on each oscillation
it completes slightly more that a full circuit around the ellipsoid
resulting in the geodesic filling the area bounded by the two longitude
lines \f$\omega = \omega_1\f$ and \f$\omega = 180^\circ - \omega_1\f$.
If \f$a = b\f$, all meridians are geodesics; the effect of \f$a \ne b\f$
causes such geodesics to oscillate east and west.  Two examples are
given in Figs. 4 and 5.

<center>
<img src="https://upload.wikimedia.org/wikipedia/commons/8/83/Transpolar_geodesic_on_a_triaxial_ellipsoid_case_A.svg"
width=419 height=397 alt="Example of a transpolar geodesic on a
triaxial ellipsoid">
Fig. 4
</center>\n
Fig. 4:
Example of a transpolar geodesic on a triaxial ellipsoid.  The
starting point of this geodesic is \f$\beta_1 = 90^\circ\f$, \f$\omega_1 =
39.9^\circ\f$, and \f$\alpha_1 = 180^\circ\f$.

<center>
<img src="https://upload.wikimedia.org/wikipedia/commons/9/9c/Transpolar_geodesic_on_a_triaxial_ellipsoid_case_B.svg"
width=419 height=397 alt="Another example of a transpolar geodesic on a
triaxial ellipsoid">
Fig. 5
</center>\n
Fig. 5:
Another example of a transpolar geodesic on a triaxial ellipsoid.  The
starting point of this geodesic is \f$\beta_1 = 90^\circ\f$, \f$\omega_1 =
9.966^\circ\f$, and \f$\alpha_1 = 180^\circ\f$.

If the starting point is \f$\beta_1 = 90^\circ\f$, \f$\omega_1 =
0^\circ\f$ (an umbilical point), and \f$\alpha_1 = 135^\circ\f$ (the
geodesic leaves the ellipse \f$Y = 0\f$ at right angles), then the
geodesic repeatedly intersects the opposite umbilical point and returns to
its starting point.  However on each circuit the angle at which it
intersects \f$Y = 0\f$ becomes closer to \f$0^\circ\f$ or
\f$180^\circ\f$ so that asymptotically the geodesic lies on the ellipse
\f$Y = 0\f$.  This is shown in Fig. 6.  Note that a single geodesic does
not fill an area on the ellipsoid.

<center>
<img src="https://upload.wikimedia.org/wikipedia/commons/e/e5/Unstable_umbilical_geodesic_on_a_triaxial_ellipsoid.svg"
width=419 height=397 alt="Example of an umbilical geodesic on a
triaxial ellipsoid">
Fig. 6
</center>\n
Fig. 6:
Example of an umbilical geodesic on a triaxial ellipsoid.  The
starting point of this geodesic is \f$\beta_1 = 90^\circ\f$, \f$\omega_1 =
0^\circ\f$, and \f$\alpha_1 = 135^\circ\f$ and the geodesics is followed
forwards and backwards until it lies close to the plane \f$Y = 0\f$ in
both directions.

Umbilical geodesics enjoy several interesting properties.
 - Through any point on the ellipsoid, there are two umbilical geodesics.
 - The geodesic distance between opposite umbilical points is the same
   regardless of the initial direction of the geodesic.
 - Whereas the closed geodesics on the ellipses \f$X = 0\f$ and \f$Z =
   0\f$ are stable (an geodesic initially close to and nearly parallel to
   the ellipse remains close to the ellipse), the closed geodesic on the
   ellipse \f$Y = 0\f$, which goes through all 4 umbilical points, is \e
   unstable.  If it is perturbed, it will swing out of the plane \f$Y =
   0\f$ and flip around before returning to close to the plane.  (This
   behavior may repeat depending on the nature of the initial
   perturbation.).

\section triaxial-stab The stability of closed geodesics

The stability of the three simple closed geodesics can be determined by
examining the properties of Jacobi's solution.  In particular the
unstable behavior of umbilical geodesics was shown by Hart (1849).
However an alternative approach is to use the equations that Gauss
(1828) gives for a perturbed geodesic
\f[
\frac {d^2m}{ds^2} + Km = 0
\f]
where \f$m\f$ is the distance of perturbed geodesic from a reference
geodesic and \f$K\f$ is the Gaussian curvature of the surface.  If the
reference geodesic is closed, then this is a linear homogeneous
differential equation with periodic coefficients.  In fact it's a
special case of Hill's equation which can be treated using Floquet
theory, see <a href="https://dlmf.nist.gov/28.29">DLMF, &sect;28.29</a>.
Using the notation of &sect;3 of
<a href="https://doi.org/10.1007/s00190-012-0578-z"> Algorithms for
geodesics</a>, the stability is determined by computing the reduced
length \f$m_{12}\f$ and the geodesic scales \f$M_{12}, M_{21}\f$ over
half the perimeter of the ellipse and determining the eigenvalues
\f$\lambda_{1,2}\f$ of
\f[
{\cal M} = \left(\begin{array}{cc}
M_{12} & m_{12}\\
-\frac{1 - M_{12}M_{21}}{m_{12}} & M_{21}
\end{array}\right).
\f]
Because \f$\mathrm{det}\,{\cal M} = 1\f$, the eigenvalues are determined
by \f$\mathrm{tr}\,{\cal M}\f$.  In particular if
\f$\left|\mathrm{tr}\,{\cal M}\right| < 2\f$, we have
\f$\left|\lambda_{1,2}\right| = 1\f$ and the solution is stable; if
\f$\left|\mathrm{tr}\,{\cal M}\right| > 2\f$, one of
\f$\left|\lambda_{1,2}\right|\f$ is larger than unity and the solution
is (exponentially) unstable.  In the transition case,
\f$\left|\mathrm{tr}\,{\cal M}\right| = 2\f$, the solution is stable
provided that the off-diagonal elements of \f${\cal M}\f$ are zero;
otherwise the solution is linearly unstable.

The exponential instability of the geodesic on the ellipse \f$Y = 0\f$
is confirmed by this analysis and results from the resonance between the
natural frequency of the equation for \f$m\f$ and the driving frequency
when \f$b\f$ lies in \f$(c, a)\f$.  If \f$b\f$ is equal to either of the
other axes (and the triaxial ellipsoid degenerates to an ellipsoid of
revolution), then the solution is linearly unstable.  (For example, a
geodesic is which is close to a meridian on an oblate ellipsoid, slowly
moves away from that meridian.)

\section triaxial-inverse The inverse problem

In order to solve the inverse geodesic problem, it helps to have an
understanding of the properties of all the geodesics emanating from a
single point \f$(\beta_1, \omega_1)\f$.
 - If the point is an umbilical point, all the lines meet at the
   opposite umbilical point.
 - Otherwise, the first envelope of the geodesics is a 4-pointed
   astroid.  The cusps of the astroid lie on either \f$\beta = -
   \beta_1\f$ or \f$\omega = \omega_1 + \pi\f$; see
   <a href="https://doi.org/10.1080/10586458.2003.10504515"> Sinclair
   (2003)</a>.
 - All geodesics intersect (or, in the case of \f$\alpha_1 = 0\f$ or
   \f$\pi\f$, touch) the line \f$\omega = \omega_1 + \pi\f$.
 - All geodesics intersect (or, in the case of \f$\alpha_1 =
   \pm\pi/2\f$, touch) the line \f$\beta = -\beta_1\f$.
 - Two geodesics with azimuths \f$\pm\alpha_1\f$ first intersect on
   \f$\omega = \omega_1 + \pi\f$ and their lengths to the point of
   intersection are equal.
 - Two geodesics with azimuths \f$\alpha_1\f$ and \f$\pi-\alpha_1\f$
   first intersect on \f$\beta = -\beta_1\f$ and their lengths to the
   point of intersection are equal.
 .
(These assertions follow directly from the equations for the geodesics;
some of them are somewhat surprising given the asymmetries of the
ellipsoid.)  Consider now terminating the geodesics from \f$(\beta_1,
\omega_1)\f$ at the point where they first intersect (or touch) the line
\f$\beta = -\beta_1\f$.  To focus the discussion, take \f$\beta_1 \le
0\f$.
 - The geodesics completely fill the portion of the ellipsoid satisfying
   \f$\beta \le -\beta_1\f$.
 - None of geodesics intersect any other geodesics.
 - Any initial portion of these geodesics is a shortest path.
 - Each geodesic intersects the line \f$\beta = \beta_2\f$, where
   \f$\beta_1 < \beta_2 < -\beta_1\f$, exactly once.
 - For a given \f$\beta_2\f$, this defines a continuous monotonic
   mapping of the circle of azimuths \f$\alpha_1\f$ to the circle of
   longitudes \f$\omega_2\f$.
 - If \f$\beta_2 = \pm \beta_1\f$, then the previous two assertions need
   to be modified similarly to the case for an ellipsoid of revolution.

These properties show that the inverse problem can be solved using
techniques similar to those employed for an ellipsoid of revolution (see
&sect;4 of
<a href="https://doi.org/10.1007/s00190-012-0578-z"> Algorithms for
geodesics</a>).
 - If the points are opposite umbilical points, an arbitrary
   \f$\alpha_1\f$ may be chosen.
 - If the points are neighboring umbilical points, the shortest path
   lies on the ellipse \f$Y = 0\f$.
 - If only one point is an umbilical point, the azimuth at the
   non-umbilical point is found using the generalization of Clairaut's
   equation (given above) with \f$\gamma = 0\f$.
 - Treat the cases where the geodesic might follow a line of constant
   \f$\beta\f$.  There are two such cases: (a)&nbsp;the points lie on
   the ellipse \f$Z = 0\f$, \f$\beta = 0\f$, on a general ellipsoid and
   (b)&nbsp;the points lie on an ellipse whose major axis is the \f$X\f$
   axis, \f$\beta\f$ arbitrary, on a prolate ellipsoid (\f$a > b =
   c\f$).  Determine the reduced length
   \f$m_{12}\f$ for the geodesic which is the shorter path along the
   ellipse.  If \f$m_{12} \ge 0\f$, then this is the shortest path on
   the ellipsoid; otherwise proceed to the general case (next).
 - Swap the points, if necessary, so that the first point is the one
   closest to a pole.  Estimate \f$\alpha_1\f$ (by some means) and solve
   the \e hybrid problem, i.e., determine the longitude \f$\omega_2\f$
   corresponding to the first intersection of the geodesic with \f$\beta
   = \beta_2\f$.  Adjust \f$\alpha_1\f$ so that the value of
   \f$\omega_2\f$ matches the given \f$\omega_2\f$ (there is a single
   root).  If a sufficiently close solution can be found, Newton's
   method can be employed since the necessary derivative can be
   expressed in terms of the reduced length \f$m_{12}\f$.

The shortest path found by this method is unique unless:
 - The length of the geodesic vanishes \f$s_{12}=0\f$, in which case any
   constant can be added to the azimuths.
 - The points are opposite umbilical points.  In this case,
   \f$\alpha_1\f$ can take on any value and \f$\alpha_2\f$ needs to be
   adjusted to maintain the value of \f$\tan\alpha_1 / \tan\alpha_2\f$.
   Note that \f$\alpha\f$ increases by \f$\pm 90^\circ\f$ as the
   geodesic passes through an umbilical point, depending on whether the
   geodesic is considered as passing to the right or left of the point.
   Here \f$\alpha_2\f$ is the \e forward azimuth at the second umbilical
   point, i.e., its azimuth immediately \e after passage through the
   umbilical point.
 - \f$\beta_1 + \beta_2 = 0\f$ and \f$\cos\alpha_1\f$ and
   \f$\cos\alpha_2\f$ have opposite signs.  In this case, there another
   shortest geodesic with azimuths \f$\pi - \alpha_1\f$ and
   \f$\pi - \alpha_2\f$.

The direct and inverse geodesic problems on a triaxial ellipsoid are
solved using the classes Triaxial::Geodesic3 and
Triaxial::GeodesicLine3.  The <a href="Geod3Solve.1.html">Geod3Solve</a>
utility provides a command-line interface to these classes.

\section triaxial-conformal Jacobi's conformal projection

This material is now on its own page; see \ref jacobi.

<center>
Back to \ref nearest.  Forward to \ref jacobi.  Up to \ref contents.
</center>

**********************************************************************/
/**
\page jacobi Jacobi's conformal projection

<center>
Back to \ref triaxial.  Forward to \ref rhumb.  Up to \ref contents.
</center>

In addition to solving the geodesic problem for the triaxial ellipsoid,
Jacobi (1839) briefly mentions the problem of the conformal projection
of ellipsoid.  He covers this in greater detail in
<a href="https://books.google.com/books?id=ryEOAAAAQAAJ&pg=PA212">
<i>Vorlesungen &uuml;ber Dynamik</i>, &sect;28</a>, which is now
available in an <a href="https://www.worldcat.org/oclc/440645889">
English translation: Lectures on Dynamics</a>
(<a href="https://geographiclib.sourceforge.io/jacobi-errata.html">
errata</a>).

\section jacobi-conformal Conformal projection

Jacobi gives the following conformal mapping of the triaxial ellipsoid
onto a plane
\f[
\begin{align}
x(\omega) &= b  \int \frac
{\sqrt{1 + e^2 k'^2 \sin^2\omega}}
{\sqrt{k^2 + k'^2\sin^2\omega}}\, d\omega, \\
y(\beta) &= b \int \frac
{\sqrt{1 - e^2 k^2 \cos^2\beta}}
{\sqrt{k'^2 + k^2 \cos^2\beta}}\, d\beta.
\end{align}
\f]
The scale of the projection is
\f[
m(\beta, \omega) = \frac1
{\sqrt{k^2 \cos^2\beta + k'^2 \sin^2\omega}}.
\f]
I have scaled the Jacobi's projection by a constant factor,
\f[
\frac{\sqrt{a^2-c^2}}2 = \frac{eb}2,
\f]
so that it reduces to the familiar formulas in the case of an oblate
ellipsoid.  This mapping is an immediate consequence of the special
form of the expression for \f$ds^2\f$,
\f[
\begin{align}
\frac{ds^2}{k^2\cos^2\beta + k'^2\sin^2\omega} &=
b^2\frac{1 + e^2 k'^2 \sin^2\omega}{k^2 + k'^2\sin^2\omega}
 d\omega^2 \\
&\qquad+b^2\frac{1 - e^2 k^2 \cos^2\beta}{k'^2 + k^2\cos^2\beta}
 d\beta^2.
\end{align}
\f]

\section jacobi-elliptic The projection in terms of elliptic integrals

The projection may be expressed in terms of elliptic integrals,
\f[
\begin{align}
x(\omega)&=\frac{a^2}b \Pi(\omega',-e^2k'^2, \cos\nu),\\
y(\beta)&=\frac{c^2}b \Pi(\beta' , e^2k^2, \sin\nu),
\end{align}
\f]
where
\f[
\begin{align}
\tan\omega' &= \frac ba \tan(\omega - \pi/2), \\
\tan\beta' &= \frac bc \tan\beta, \\
\sin\nu &= k \sqrt{1 + e^2k'^2}, \\
\cos\nu &= k' \sqrt{1 - e^2k^2},
\end{align}
\f]
\f$\nu\f$ is the geographic latitude of the umbilic point at \f$\beta =
\frac12\pi\f$, \f$\omega = 0\f$ (the angle a normal at the umbilic point
makes with the equatorial plane), and \f$\Pi(\phi,\alpha^2,k)\f$ is the
incomplete elliptic integral of the third kind,
https://dlmf.nist.gov/19.2.E7.  This allows the projection to be
numerically computed using EllipticFunction::Pi(real phi) const.  The
origin of the projection is \f$\beta = 0\f$, \f$\omega = \frac12\pi\f$;
as a result, the projection simply reduces to the Mercator projection in
both the oblate and prolate limits (see \ref jacobi-limiting).  The
transformation involving tangents, that connects \f$\omega'\f$ to
\f$\omega\f$ and \f$\beta'\f$ to \f$\beta\f$, should be understood to
preserve the quadrant of the angles though multiple revolutions.  As a
result, the projection can be "unrolled" arbitrarily far in \f$\omega\f$
and \f$\beta\f$.  However, in the oblate (resp. prolate) limit, we
require \f$\beta \in [-\tfrac12\pi,\tfrac12\pi]\f$ (resp. \f$\omega \in
[0,\pi]\f$).

Nyrtsov, et al.,
 - M. V. Nyrtsov, M. E. Fleis, M. M. Borisov, P. J. Stooke,
   <a href="https://doi.org/10.1007/978-3-642-32618-9_17">
   Jacobi conformal projection of the triaxial ellipsoid: new projection
   for mapping of small celestial bodies,</a> in
   <i>Cartography from Pole to Pole</i>
   (Springer, 2014), pp. 235--246.
 .
also expressed the projection in terms of elliptic integrals.  However
the equations are more complex involving elliptic integrals of the first
and third kinds.  More seriously, the origin of their elliptic integrals
is taken to be the coordinates of the umbilical point.  As a result, one
of the projection equations diverges in the biaxial limit.  The
relations https://dlmf.nist.gov/19.7.E5 can be used to put their results
in the simpler form given here.

\section jacobi-properties Properties of the projection

\f$x\f$ (resp. \f$y\f$) depends on \f$\omega\f$ (resp. \f$\beta\f$)
alone, so that latitude-longitude grid maps to straight lines in the
projection.  In this sense, the Jacobi projection is the natural
generalization of the Mercator projection for the triaxial ellipsoid.

In the general case (all the axes are different), the scale diverges
only at the umbilic points.  The behavior of these singularities is
illustrated by the complex function
\f[
f(z;e) = \cosh^{-1}(z/e) - \log(2/e).
\f]
For \f$e > 0\f$, this function has two square root singularities at
\f$\pm e\f$, corresponding to the two northern umbilic points.
Plotting contours of its real (resp. imaginary) part gives the
behavior of the lines of constant latitude (resp. longitude) near the
north pole in Fig. 1.  If we pass to the limit \f$e\rightarrow 0\f$,
then \f$ f(z;e)\rightarrow\log z\f$, and the two branch points merge
yielding a stronger (logarithmic) singularity at \f$z = 0\f$,
concentric circles of latitude, and radial lines of longitude.

Again in the general case, each octant of the ellipsoid maps to a finite
rectangle \f$ x_0 \times y_0\f$, where

\f[
\begin{align}
x_0 = \frac{x(\pi) - x(0)}2
&=\frac{a^2}b \Pi(-e^2k'^2, \cos\nu),\\
y_0 = \frac{y(\tfrac12\pi) - y(-\tfrac12\pi)}2
&=\frac{c^2}b \Pi( e^2k^2 , \sin\nu),
\end{align}
\f]
where \f$\Pi(\alpha^2,k)\f$ is the complete elliptic integral of the
third kind, https://dlmf.nist.gov/19.2.E8.

In particular, if we substitute values appropriate for the earth,
\f[
\begin{align}
a&=(6378137+35)\,\mathrm m,\\
b&=(6378137-35)\,\mathrm m,\\
c&=6356752\,\mathrm m,\\
\end{align}
\f]
we have
\f[
\begin{align}
x_0 &= 1.5720928 \times b,\\
y_0 &= 4.2465810 \times b.\\
\end{align}
\f]

The projection may be inverted (to give \f$\omega\f$ in terms of \f$x\f$
and \f$\beta\f$ in terms of \f$y\f$) by using Newton's method to invert
\f$x(\omega)\f$ and \f$y(\beta)\f$.  The derivative of the elliptic
integral is, of course, just given by its defining relation.

If rhumb lines are defined as curves with a constant bearing relative
to the ellipsoid coordinates, then these are straight lines in the
Jacobi projection.  A rhumb line which passes over an umbilic point
immediately retraces its path.  A rhumb line which crosses the line
joining the two northerly umbilic points starts traveling south with
a reversed heading (e.g., a NE heading becomes a SW heading).  This
behavior is preserved in the limit \f$a\rightarrow b\f$ (although the
longitude becomes indeterminate in this limit).

\section jacobi-limiting Limiting cases

<b>Oblate ellipsoid</b>, \f$a\rightarrow b\f$.  The coordinate system
is
\f[
\begin{align}
  X &= b \cos\beta \cos\omega, \\
  Y &= b \cos\beta \sin\omega, \\
  Z &= c \sin\beta.
\end{align}
\f]
Thus \f$\beta\f$ (resp. \f$\beta'\f$) is the parametric
(resp. geographic) latitude and \f$\omega=\omega'\f$ is the longitude;
the quantity \f$e\f$ is the eccentricity of the ellipsoid.
Using https://dlmf.nist.gov/19.6.E12 and https://dlmf.nist.gov/19.2.E19
the projection reduces to the normal Mercator projection for an oblate
ellipsoid,
\f[
\begin{align}
x(\omega) &= b\omega,\\
y(\beta) &= b\bigl(\sinh^{-1}\tan\beta'
- e \tanh^{-1}(e\sin\beta')\bigr),\\
m(\beta, \omega) &= \frac1{\cos\beta}, \\
x_0 &= \tfrac12\pi b, \\
y_0 &\rightarrow \infty.
\end{align}
\f]

<b>Prolate ellipsoid</b>, \f$c\rightarrow b\f$. The coordinate system
is
\f[
\begin{align}
  X &= a \cos\omega, \\
  Y &= b \sin\omega \cos\beta, \\
  Z &= b \sin\omega \sin\beta.
\end{align}
\f]
Thus \f$\omega\f$ (resp. \f$\omega'\f$) now plays the role of the
parametric colatitude (resp. geographic latitude) and while
\f$\beta=\beta'\f$ is the longitude.  Using
https://dlmf.nist.gov/19.6.E12 and https://dlmf.nist.gov/19.2.E18 the
projection reduces to similar expressions with the roles of \f$\beta\f$
and \f$\omega\f$ switched,
\f[
\begin{align}
x(\omega) &= b\bigl(\sinh^{-1}\tan\omega'
+ e \tan^{-1}(e\sin\omega')\bigr),\\
y(\beta) &= b\beta,\\
m(\beta, \omega) &= \frac1{\cos\omega} \\
x_0 &\rightarrow \infty, \\
y_0 &= \tfrac12\pi b.
\end{align}
\f]

<b>Sphere</b>, \f$a\rightarrow b\f$ and \f$c\rightarrow b\f$.  This is a
non-uniform limit depending on the parameter \f$k\f$,
\f[
\begin{align}
  X &= b \sin\omega \sqrt{1 - k^2\sin^2\beta}, \\
  Y &= b \cos\omega \cos\beta, \\
  Z &= b \sin\beta \sqrt{1 - k'^2\sin^2\omega}.
\end{align}
\f]
Using https://dlmf.nist.gov/19.6.E13 the projection can be expressed as
\f[
\begin{align}
x(\omega) &= bF(\omega - \pi/2, k'), \\
y(\beta) &= bF(\beta, k), \\
m(\beta, \omega) &= \frac1{\sqrt{k'^2\cos^2\omega + k^2\cos^2\beta}}, \\
x_0 &= bK(k'), \\
y_0 &= bK(k),
\end{align}
\f]
where \f$F(\phi,k)\f$ and \f$K(k)\f$ are incomplete and complete
elliptic integral of the first kind, https://dlmf.nist.gov/19.2.E4 and
https://dlmf.nist.gov/19.2.E8.
Obtaining the limit of a sphere via an oblate (resp. prolate) ellipsoid
corresponds to setting \f$k = 1\f$ (resp. \f$k
=0\f$).  In these limits, the elliptic integral reduces to elementary
functions https://dlmf.nist.gov/19.6.E7 and https://dlmf.nist.gov/19.6.E8
\f[
\begin{align}
F(\phi, 0) &= \phi, \\
F(\phi, 1) &= \mathop{\mathrm{gd}}\nolimits^{-1}\phi = \sinh^{-1}\tan\phi.
\end{align}
\f]
This spherical limit gives the projection found by &Eacute;. Guyou in
 - <a href="https://books.google.com/books?id=saBDAQAAIAAJ&pg=PA308">
   Sur un nouveau syst&egrave;me de projection de la sph&egrave;re</a>,
   Comptes Rendus 102(6), 308--310 (1886).
 - <a href="https://books.google.com/books?id=VjU8AQAAMAAJ&pg=PA16">
   Nouveau syst&egrave;me de projection de la sph&egrave;re:
   g&eacute;n&eacute;ralisation de la projection de Mercator</a>,
   Annales Hydrographiques (2nd series) 9, 16--35 (1887).
 .
who apparently derived it without realizing that it is just a special
case of the projection Jacobi had given some 40 years earlier.  Guyou's
name is usually associated with the particular choice,
\f$\nu=\frac14\pi\f$ or \f$k = k' = 1/\sqrt2\f$, in which case each
octant of the ellipoid is mapped into a square.  However, by varying
\f$\nu\in[0,\frac12\pi]\f$ the hemisphere can be mapped into a rectangle
with any aspect ratio, \f$K(k') : K(k)\f$.

\section jacobi-sphere Conformal mapping of an ellipsoid to a sphere

An essential tool in deriving conformal projections of an ellipsoid of
revolution is the conformal mapping of the ellipsoid onto a sphere.
This allows conformal projections of the sphere to be generalized to the
case of an ellipsoid of revolution.  This conformal mapping is obtained
by using the ellipsoidal Mercator projection to map the ellipsoid to
the plane and then using the spherical Mercator projection to map the
plane onto the sphere.

A similar construction is possible for a triaxial ellipsoid.  Map each
octant of the ellipsoid onto a rectangle using the Jacobi projection.
The size of this rectangle is \f$ x_0 \times y_0 \f$.  Find the values
of \f$b_s\f$, \f$e_s^2 = 0\f$, \f$k_s^2\f$, and \f$k_s'^2 = 1 - k_s^2\f$
for a sphere such that
\f[
x_0 = b_s K(k_s'), \quad y_0 = b_s K(k_s).
\f]
Map the rectangle for the triaxial ellipsoid onto the equivalent octant
of the sphere using Guyou's projection with parameter \f$k = k_s\f$.
This reduces to the standard construction in terms of the conformal
latitude in the limit of an ellipsoid of revolution.

\section jacobi-implementation An implementation of the projection

The Triaxial::Conformal3 class provides an implementation of the Jacobi
conformal projection is given here.  The
<a href="Conformal3Proj.1.html">Conformal3Proj</a> utility provides a
command-line interface to this projections.

<center>
Back to \ref triaxial.  Forward to \ref rhumb.  Up to \ref contents.
</center>

**********************************************************************/
/**
\page rhumb Rhumb lines

<center>
Back to \ref jacobi.  Forward to \ref greatellipse.  Up to \ref contents.
</center>

This material is now written up in
 - C. F. F. Karney,<br>
   <a href="https://doi.org/10.1007/s11200-024-0709-z"><i>The area
   of rhumb polygons</i></a>,<br>
   Stud. Geophys. Geod. 68(3--4), 99--120 (2024).<br> DOI:
   <a href="https://doi.org/10.1007/s11200-024-0709-z">
   10.1007/s11200-024-0709-z</a>
 .
The series expansions described in the paper are available in
 - C. F. F. Karney,<br>
   <a href="https://doi.org/10.5281/zenodo.7685484">Series expansions
   for computing rhumb areas</a>,<br> March 2023.<br>
   DOI: <a href="https://doi.org/10.5281/zenodo.7685484">
   10.5281/zenodo.7685484</a>

The Rhumb and RhumbLine classes together with the
<a href="RhumbSolve.1.html">RhumbSolve</a> utility perform rhumb line
calculations.  A rhumb line (also called a loxodrome) is a line of
constant azimuth on the surface of the ellipsoid.  It is important for
historical reasons because sailing with a constant compass heading is
simpler than sailing the shorter geodesic course; see Osborne (2013).
The formulation of the problem on an ellipsoid is covered by Smart
(1946) and Carlton-Wippern (1992).  Computational approaches are given
by Williams (1950) and Bennett (1996).  My interest in this problem was
piqued by Botnev and Ustinov (2014) who discuss various techniques to
improve the accuracy of rhumb line calculations.  The items of interest
here are:
 - Review of accurate formulas for the auxiliary latitudes.
 - The calculation of the area under a rhumb line.
 - Using divided differences to compute \f$\mu_{12}/\psi_{12}\f$
   maintaining full accuracy.  Two cases are treated:
   - If \f$f\f$ is small, Kr&uuml;ger's series for the transverse
     Mercator projection relate \f$\chi\f$ and \f$\mu\f$.
   - For arbitrary \f$f\f$, the divided difference formula for
     incomplete elliptic integrals of the second relates \f$\beta\f$ and
     \f$\mu\f$.
   .
 - Extending Clenshaw summation to compute the divided difference of a
   trigonometric sum.

Go to
 - \ref rhumbform
 - \ref rhumblat
 - \ref rhumbarea
 - \ref divideddiffs
 - \ref dividedclenshaw
 - \ref platecarreearea

References:
 - G. G. Bennett,
   <a href="https://doi.org/10.1017/S0373463300013151">
   Practical Rhumb Line Calculations on the Spheroid</a>
   J. Navigation 49(1), 112--119 (1996).
 - F. W. Bessel,
   <a href="https://doi.org/10.1002/asna.201011352">The calculation
   of longitude and latitude from geodesic measurements (1825)</a>,
   Astron. Nachr. 331(8), 852--861 (2010);
   translated by C. F. F. Karney and R. E. Deakin; preprint:
   <a href="https://arxiv.org/abs/0908.1824">arXiv:0908.1824</a>.
 - V.A. Botnev, S.M. Ustinov,
   <a href="http://ntv.spbstu.ru/fulltext/T3.198.2014_05.PDF">
   Metody resheniya pryamoy i obratnoy geodezicheskikh zadach s vysokoy
   tochnost'yu
   </a> (Methods for direct and inverse geodesic problems
   solving with high precision), St. Petersburg State Polytechnical
   University Journal 3(198), 49--58 (2014).
 - K. C. Carlton-Wippern,
   <a href="https://doi.org/10.1017/S0373463300010791">
   On Loxodromic Navigation</a>,
   J. Navigation 45(2), 292--297 (1992).
 - K. E. Engsager and K. Poder,
   <a href="http://icaci.org/files/documents/ICC_proceedings/ICC2007/documents/doc/THEME 2/oral 1/2.1.2 A HIGHLY ACCURATE WORLD WIDE ALGORITHM FOR THE TRANSVE.doc">
   A highly accurate world wide algorithm for the
   transverse Mercator mapping (almost)</a>,
   Proc. XXIII Intl. Cartographic Conf. (ICC2007), Moscow (2007).
 - F. R. Helmert,
   <a href="https://doi.org/10.5281/zenodo.32050">
   Mathematical and Physical Theories of Higher Geodesy, Part 1 (1880)</a>,
   Aeronautical Chart and Information Center (St. Louis, 1964),
   Chaps. 5--7.
 - W. M. Kahan and R. J. Fateman,
   <a href="https://www.cs.berkeley.edu/~fateman/papers/divdiff.pdf">
   Symbolic computation of divided differences</a>,
   SIGSAM Bull. 33(2), 7--28 (1999)
   DOI: <a href="https://doi.org/10.1145/334714.334716">
   10.1145/334714.334716</a>.
 - C. F. F. Karney,
   <a href="https://doi.org/10.1007/s00190-011-0445-3">
   Transverse Mercator with an accuracy of a few nanometers</a>,
   J. Geodesy 85(8), 475--485 (Aug. 2011);
   addenda: <a href="https://geographiclib.sourceforge.io/tm-addenda.html">
   tm-addenda.html</a>;
   preprint:
   <a href="https://arxiv.org/abs/1002.1417"> arXiv:1002.1417</a>;
   resource page:
   <a href="https://geographiclib.sourceforge.io/tm.html"> tm.html</a>.
 - C. F. F. Karney,
   <a href="https://doi.org/10.1007/s00190-012-0578-z">
   Algorithms for geodesics</a>,
   J. Geodesy 87(1), 43--55 (2013);
   DOI: <a href="https://doi.org/10.1007/s00190-012-0578-z">
   10.1007/s00190-012-0578-z</a>;
   addenda: <a href="https://geographiclib.sourceforge.io/geod-addenda.html">
   geod-addenda.html</a>;
   resource page:
   <a href="https://geographiclib.sourceforge.io/geod.html"> geod.html</a>.
 - L. Kr&uuml;ger,
   <a href="https://doi.org/10.2312/GFZ.b103-krueger28"> Konforme
   Abbildung des Erdellipsoids in der Ebene</a> (Conformal mapping of
   the ellipsoidal earth to the plane), Royal Prussian Geodetic Institute,
   New Series 52, 172 pp. (1912).
 - P. Osborne,
   <a href="https://doi.org/10.5281/zenodo.35392">
   The Mercator Projections</a> (2013), &sect;2.5 and &sect;6.5;
   DOI: <a href="https://doi.org/10.5281/zenodo.35392">
   10.5281/zenodo.35392</a>.
 - W. M. Smart,
   <a href="https://doi.org/10.1093/mnras/106.2.124">
   On a Problem in Navigation</a>
   MNRAS 106(2), 124--127 (1946).
 - J. E. D. Williams,
   <a href="https://doi.org/10.1017/S0373463300045549">
   Loxodromic Distances on the Terrestrial Spheroid Journal</a>,
   J. Navigation 3(2), 133--140 (1950)

\section rhumbform Formulation of the rhumb line problem

The rhumb line can formulated in terms of three types of latitude, the
isometric latitude \f$\psi\f$ (this serves to define the course of rhumb
lines), the rectifying latitude \f$\mu\f$ (needed for computing
distances along rhumb lines), and the parametric latitude \f$\beta\f$
(needed for dealing with rhumb lines that run along a parallel).  These
are defined in terms of the geographical latitude \f$\phi\f$ by
\f[
\begin{align}
 \frac{d\psi}{d\phi} &= \frac{\rho}R, \\
 \frac{d\mu}{d\phi}  &= \frac{\pi}{2M}\rho, \\
\end{align}
\f]
where \f$\rho\f$ is the meridional radius of curvature, \f$R =
a\cos\beta\f$ is the radius of a circle of latitude, and \f$M\f$ is the
length of a quarter meridian (from the equator to the pole).

Rhumb lines are straight in the Mercator projection, which maps a point
with geographical coordinates \f$ (\phi,\lambda) \f$ on the ellipsoid to
a point \f$ (\psi,\lambda) \f$.  The azimuth \f$\alpha_{12}\f$ of a
rhumb line from \f$ (\phi_1,\lambda_1) \f$ to \f$ (\phi_2,\lambda_2) \f$
is thus given by
\f[
\tan\alpha_{12} = \frac{\lambda_{12}}{\psi_{12}},
\f]
where the quadrant of \f$\alpha_{12}\f$ is determined by the signs of
the numerator and denominator of the right-hand side, \f$\lambda_{12} =
\lambda_2 - \lambda_1\f$, \f$\psi_{12} = \psi_2 - \psi_1\f$, and,
typically, \f$\lambda_{12}\f$ is reduced to the range \f$[-\pi,\pi]\f$
(thus giving the course of the <i>shortest</i> rhumb line).

The distance is given by
\f[
\begin{align}
s_{12} &= \frac {2M}{\pi} \mu_{12} \sec\alpha_{12} \\
  &= \frac {2M}{\pi}
\frac{\mu_{12}}{\psi_{12}} \sqrt{\lambda_{12}^2 + \psi_{12}^2},
\end{align}
\f]
where \f$\mu_{12} = \mu_2 - \mu_1\f$.  This relation is indeterminate if
\f$\phi_1 = \phi_2\f$, so we take the limits
\f$\psi_{12}\rightarrow0\f$ and \f$\mu_{12}\rightarrow0\f$ and apply
L'H&ocirc;pital's rule to yield
\f[
\begin{align}
 s_{12} &= \frac {2M}{\pi} \frac{d\mu}{d\psi} \left|\lambda_{12}\right|\\
&=a \cos\beta \left|\lambda_{12}\right|,
\end{align}
\f]
where the last relation is given by the defining equations for
\f$\psi\f$ and \f$\mu\f$.

This provides a complete solution for rhumb lines.  This formulation
entirely encapsulates the ellipsoidal shape of the earth via the
\ref auxlat; thus in the Rhumb class, the ellipsoidal
generalization is handled by the Ellipsoid class where the auxiliary
latitudes are defined.

\section rhumblat Determining the auxiliary latitudes

Here we brief develop the necessary formulas for the \ref auxlat.

<b>Isometric latitude:</b> The equation for \f$\psi\f$ can be integrated
to give
\f[
\psi = \sinh^{-1}\tan\phi - e\tanh^{-1}(e \sin\phi),
\f]
where \f$e = \sqrt{f(2-f)}\f$ is the eccentricity of the ellipsoid.  To
invert this equation (to give \f$\phi\f$ in terms of \f$\psi\f$), it is
convenient to introduce the variables \f$\tau=\tan\phi\f$ and \f$\tau' =
\tan\chi = \sinh\psi\f$ (\f$\chi\f$ is the conformal latitude) which are
related by (Karney, 2011)
\f[
\begin{align}
\tau' &= \tau \sqrt{1 + \sigma^2} - \sigma \sqrt{1 + \tau^2}, \\
\sigma &= \sinh\bigl(e \tanh^{-1}(e \tau/\sqrt{1 + \tau^2}) \bigr).
\end{align}
\f]
The equation for \f$\tau'\f$ can be inverted to give \f$\tau\f$ in terms
of \f$\tau'\f$ using Newton's method with \f$\tau_0 = \tau'/(1-e^2)\f$
as a starting guess; and, of course, \f$\phi\f$ and \f$\psi\f$ are then
given by
\f[
\begin{align}
\phi &= \tan^{-1}\tau,\\
\psi &= \sinh^{-1}\tau'.
\end{align}
\f]
This allows conversions to and from \f$\psi\f$ to be carried out for any
value of the flattening \f$f\f$; these conversions are implemented by
Ellipsoid::IsometricLatitude and Ellipsoid::InverseIsometricLatitude.
(For prolate ellipsoids, \f$f\f$ is negative and \f$e\f$ is imaginary,
and the equation for \f$\sigma\f$ needs to be recast in terms of the
tangent function.)

For small values of \f$f\f$, Engsager and Poder (2007) express
\f$\chi\f$ as a trigonometric series in \f$\phi\f$.  This series can be
reverted to give a series for \f$\phi\f$ in terms of \f$\chi\f$.  Both
series can be efficiently evaluated using Clenshaw summation and this
provides a fast non-iterative way of making the conversions.

<b>Parametric latitude:</b> This is given by
\f[
\tan\beta = (1-f)\tan\phi,
\f]
which allows rapid and accurate conversions; these conversions are
implemented by Ellipsoid::ParametricLatitude and
Ellipsoid::InverseParametricLatitude.

<b>Rectifying latitude:</b> Solving for distances on the meridian is
naturally carried out in terms of the parametric latitude instead of the
geographical latitude.  This leads to a simpler elliptic integral which
is easier to evaluate and to invert.  Helmert (1880, &sect;5.11) notes
that the series for meridian distance in terms of \f$\beta\f$ converge
faster than the corresponding ones in terms of \f$\phi\f$.

In terms of \f$\beta\f$, the rectifying latitude  is given by
\f[
\mu = \frac{\pi}{2E(ie')} E(\beta,ie'),
\f]
where \f$e'=e/\sqrt{1-e^2}\f$ is the second eccentricity and \f$E(k)\f$
and \f$E(\phi,k)\f$ are the complete and incomplete elliptic integrals
of the second kind; see https://dlmf.nist.gov/19.2.ii.  These can be
evaluated accurately for arbitrary flattening using the method given in
https://dlmf.nist.gov/19.36.i.  To find \f$\beta\f$ in terms of
\f$\mu\f$, Newton's method can be used (noting that \f$dE(\phi,k)/d\phi
= \sqrt{1 - k^2\sin^2\phi}\f$); for a starting guess use \f$\beta_0 =
\mu\f$ (or use the first terms in the reverted series; see below).
These conversions are implemented by Ellipsoid::RectifyingLatitude and
Ellipsoid::InverseRectifyingLatitude.

If the flattening is small, \f$\mu\f$ can be expressed as a series in
various ways.  The most economical series is in terms of the third
flattening \f$ n = f/(2-f)\f$ and was found by Bessel (1825); see
Eq. 5.5.7 of Helmert (1880).  Helmert (1880, Eq. 5.6.8) also gives the
reverted series (finding \f$\beta\f$ given \f$\mu\f$).  These series are
used by the Geodesic class where the coefficients are \f$C_{1j}\f$ and
\f$C_{1j}'\f$; see Eqs. (18) and (21) of Karney (2013) and \ref
geodseries.  (Make the replacements, \f$\sigma\rightarrow\beta\f$,
\f$\tau\rightarrow\mu\f$, \f$\epsilon\rightarrow n\f$, to convert the
notation of the geodesic problem to the problem at hand.)  The series
are evaluated by Clenshaw summation.

These relations allow inter-conversions between the various latitudes
\f$\phi\f$, \f$\psi\f$, \f$\chi\f$, \f$\beta\f$, \f$\mu\f$ to be carried
out simply and accurately.  The approaches using series apply only if
\f$f\f$ is small.  The others apply for arbitrary values of \f$f\f$.

\section rhumbarea The area under a rhumb line

<b>NOTE:</b> Section 3 of the paper,
<a href="https://doi.org/10.1007/s11200-024-0709-z">
The area of rhumb polygons</a>,
provides an improved treatment of this problem.

The area between a rhumb line and the equator is given by
\f[
S_{12} = \int_{\lambda_1}^{\lambda_2} c^2 \sin\xi \,d\lambda,
\f]
where \f$c\f$ is the authalic radius and \f$\xi\f$ is the authalic
latitude.  Express \f$\sin\xi\f$ in terms of the conformal latitude
\f$\chi\f$ and expand as a series in the third flattening \f$n\f$.  This
can be expressed in terms of powers of \f$\sin\chi\f$.  Substitute
\f$\sin\chi=\tanh\psi\f$, where \f$\psi\f$ is the isometric latitude.
For a rhumb line we have
\f[
\begin{align}
\lambda &= \lambda_1 + \frac{\psi - \psi_1}m,\\
m &= \frac{\psi_2 - \psi_1}{\lambda_2 - \lambda_1}.
\end{align}
\f]
Performing the integral over \f$\lambda\f$ gives
\f[
S_{12} = c^2 \lambda_{12} \left<\sin\xi\right>_{12},
\f]
where \f$\left<\sin\xi\right>_{12}\f$ is the mean value of \f$\sin\xi\f$
given by
\f[
\begin{align}
\left<\sin\xi\right>_{12} &= \frac{R(\chi_2) - R(\chi_1)}{\psi_2 - \psi_1},\\
R(\chi) &= \log\sec\chi + \sum_{l=1} R_l\cos(2l\chi),
\end{align}
\f]
\f$\log\f$ is the natural logarithm, and \f$R_l = O(n^l)\f$ is given as
a series in \f$n\f$ below.  In the spherical limit, the sum vanishes.

Note the simple way that longitude enters into the expression for the
area.  In the limit \f$\chi_2 \rightarrow \chi_1\f$, we can apply
l'H&ocirc;pital's rule
\f[
\left<\sin\xi\right>_{12}
\rightarrow \frac{dR(\chi_1)/d\chi_1}{\sec\chi_1}
=\sin\xi_1,
\f]
as expected.

In order to maintain accuracy, particularly for rhumb lines which nearly
follow a parallel, evaluate \f$\left<\sin\xi\right>_{12}\f$ using
divided differences (see the \ref divideddiffs "next section") and use
Clenshaw summation to evaluate the sum (see the \ref dividedclenshaw
"following section").

Here is the series expansion accurate to 10th order:

\verbatim
R[1] = - 1/3 * n
       + 22/45 * n^2
       - 356/945 * n^3
       + 1772/14175 * n^4
       + 41662/467775 * n^5
       - 114456994/638512875 * n^6
       + 258618446/1915538625 * n^7
       - 1053168268/37574026875 * n^8
       - 9127715873002/194896477400625 * n^9
       + 33380126058386/656284056553125 * n^10;
R[2] = - 2/15 * n^2
       + 106/315 * n^3
       - 1747/4725 * n^4
       + 18118/155925 * n^5
       + 51304574/212837625 * n^6
       - 248174686/638512875 * n^7
       + 2800191349/14801889375 * n^8
       + 10890707749202/64965492466875 * n^9
       - 3594078400868794/10719306257034375 * n^10;
R[3] = - 31/315 * n^3
       + 104/315 * n^4
       - 23011/51975 * n^5
       + 1554472/14189175 * n^6
       + 114450437/212837625 * n^7
       - 8934064508/10854718875 * n^8
       + 4913033737121/21655164155625 * n^9
       + 591251098891888/714620417135625 * n^10;
R[4] = - 41/420 * n^4
       + 274/693 * n^5
       - 1228489/2027025 * n^6
       + 3861434/42567525 * n^7
       + 1788295991/1550674125 * n^8
       - 215233237178/123743795175 * n^9
       + 95577582133463/714620417135625 * n^10;
R[5] = - 668/5775 * n^5
       + 1092376/2027025 * n^6
       - 3966679/4343625 * n^7
       + 359094172/10854718875 * n^8
       + 7597613999411/3093594879375 * n^9
       - 378396252233936/102088631019375 * n^10;
R[6] = - 313076/2027025 * n^6
       + 4892722/6081075 * n^7
       - 1234918799/834978375 * n^8
       - 74958999806/618718975875 * n^9
       + 48696857431916/9280784638125 * n^10;
R[7] = - 3189007/14189175 * n^7
       + 930092876/723647925 * n^8
       - 522477774212/206239658625 * n^9
       - 2163049830386/4331032831125 * n^10;
R[8] = - 673429061/1929727800 * n^8
       + 16523158892/7638505875 * n^9
       - 85076917909/18749059875 * n^10;
R[9] = - 39191022457/68746552875 * n^9
       + 260863656866/68746552875 * n^10;
R[10] = - 22228737368/22915517625 * n^10;
\endverbatim

\section divideddiffs Use of divided differences

Despite our ability to compute latitudes accurately, the way that
distances enter into the solution involves the ratio
\f$\mu_{12}/\psi_{12}\f$; the numerical calculation of this term is
subject to catastrophic round-off errors when \f$\phi_1\f$ and
\f$\phi_2\f$ are close.  A simple solution, suggested by Bennett (1996),
is to extend the treatment of rhumb lines along parallels to this case,
i.e., to replace the ratio by the derivative evaluated at the midpoint.
However this is not entirely satisfactory: you have to pick the
transition point where the derivative takes over from the ratio of
differences; and, near this transition point, many bits of accuracy will
be lost (I estimate that about 1/3 of bits are lost, leading to errors
on the order of 0.1&thinsp;mm for double precision).  Note too that this
problem crops up even in the spherical limit.

It turns out that we can do substantially better than this and maintain
full double precision accuracy.  Indeed Botnev and Ustinov provide
formulas which allow \f$\mu_{12}/\psi_{12}\f$ to be computed accurately
(but the formula for \f$\mu_{12}\f$ applies only for small flattening).

Here I give a more systematic treatment using the algebra of <i>divided
differences</i>.  Many readers will be already using this technique,
e.g., when writing, for example,
\f[
  \frac{\sin(2x) - \sin(2y)}{x-y} = 2\frac{\sin(x-y)}{x-y}\cos(x+y).
\f]
However, Kahan and Fateman (1999) provide an extensive set of rules
which allow the technique to be applied to a wide range of problems.
(The classes LambertConformalConic and AlbersEqualArea use this
technique to improve the accuracy.)

To illustrate the technique, consider the relation between \f$\psi\f$
and \f$\chi\f$,
\f[
  \psi = \sinh^{-1}\tan\chi.
\f]
The divided difference operator is defined by
\f[
 \Delta[f](x,y) =
\begin{cases}
df(x)/dx, & \text{if $x=y$,} \\
\displaystyle\frac{f(x)-f(y)}{x-y}, & \text{otherwise.}
\end{cases}
\f]
Many of the rules for differentiation apply to divided differences; in
particular, we can use the chain rule to write
\f[
\frac{\psi_1 - \psi_2}{\chi_1 - \chi_2}
= \Delta[\sinh^{-1}](\tan\chi_1,\tan\chi_2) \times
  \Delta[\tan](\chi_1,\chi_2).
\f]

Kahan and Fateman catalog the divided difference formulas for all the
elementary functions.  In this case, we need
\f[
\begin{align}
\Delta[\tan](x,y) &= \frac{\tan(x-y)}{x-y} (1 + \tan x\tan y),\\
\Delta[\sinh^{-1}](x,y) &= \frac1{x-y}
\sinh^{-1}\biggl(\frac{(x-y)(x+y)}{x\sqrt{1+y^2}+y\sqrt{1+x^2}}\biggr).
\end{align}
\f]
The crucial point in these formulas is that the right hand sides can be
evaluated accurately even if \f$x-y\f$ is small.  (I've only included
the basic results here; Kahan and Fateman supplement these with the
derivatives if \f$x-y\f$ vanishes or the direct ratios if \f$x-y\f$ is
not small.)

To complete the computation of \f$\mu_{12}/\psi_{12}\f$, we now need
\f$(\mu_1 - \mu_2)/(\chi_1 - \chi_2)\f$, i.e., we need the divided
difference of the function that converts the conformal latitude to
rectifying latitude.  We could go through the chain of relations between
these quantities.  However, we can take a short cut and recognize that
this function was given as a trigonometric series by Kr&uuml;ger (1912)
in his development of the transverse Mercator projection.  This is also
given by Eqs. (5) and (35) of Karney (2011) with the replacements
\f$\zeta \rightarrow \mu\f$ and \f$\zeta' \rightarrow \chi\f$.  The
coefficients appearing in this series and the reverted series Eqs. (6)
and (36) are already computed by the TransverseMercator class.  The
series can be readily converted to divided difference form (see the
example at the beginning of this section) and Clenshaw summation can be
used to evaluate it (see below).

The approach of using the series for the transverse Mercator projection
limits the applicability of the method to \f$\left|f\right|\lt 0.01\f$.
If we want to extend the method to arbitrary flattening we need to
compute \f$\Delta[E](x,y;k)\f$.  The necessary relation is the "addition
theorem" for the incomplete elliptic integral of the second kind given
in https://dlmf.nist.gov/19.11.E2.  This can be converted in the
following divided difference formula
\f[
\Delta[E](x,y;k)
=\begin{cases}
\sqrt{1 - k^2\sin^2x}, & \text{if $x=y$,} \\
\displaystyle \frac{E(x,k)-E(y,k)}{x-y}, & \text{if $xy \le0$,}\\
\displaystyle
\biggl(\frac{E(z,k)}{\sin z} - k^2 \sin x \sin y\biggr)\frac{\sin z}{x-y},
&\text{otherwise,}
\end{cases}
\f]
where the angle \f$z\f$ is given by
\f[
\begin{align}
\sin z &= \frac{2t}{1 + t^2},\quad\cos z = \frac{(1-t)(1+t)}{1 + t^2},\\
t &=
\frac{(x-y)\Delta[\sin](x,y)}
{\sin x\sqrt{1 - k^2\sin^2y} + \sin y\sqrt{1 - k^2\sin^2x}}
\frac{\sin x + \sin y}{\cos x + \cos y}.
\end{align}
\f]
We also need to apply the divided difference formulas to the conversions
from \f$\phi\f$ to \f$\beta\f$ and \f$\phi\f$ to \f$\psi\f$; but these
all involve elementary functions and the techniques given in Kahan and
Fateman can be used.

The end result is that the Rhumb class allows the computation of all
rhumb lines for any flattening with full double precision accuracy (the
maximum error is about 10 nanometers).  I've kept the implementation
simple, which results in rather a lot of repeated evaluations of
quantities.  However, in this case, the need for clarity trumps the
desire for speed.

\section dividedclenshaw Clenshaw evaluation of differenced sums

The use of
<a href="https://en.wikipedia.org/wiki/Clenshaw_algorithm#Meridian_arc_length_on_the_ellipsoid">
Clenshaw summation</a> for summing series of the form,
\f[
g(x) = \sum_{k=1}^N c_k \sin kx,
\f]
is well established.  However when computing divided differences, we are
interested in evaluating
\f[
g(x)-g(y) = \sum_{k=1}^N 2 c_k
\sin\bigl({\textstyle\frac12}k(x-y)\bigr)
\cos\bigl({\textstyle\frac12}k(x+y)\bigr).
\f]
Clenshaw summation can be used in this case if we simultaneously compute
\f$g(x)+g(y)\f$ and perform a matrix summation,
\f[
\mathsf G(x,y) = \begin{bmatrix}
(g(x) + g(y)) / 2\\
(g(x) - g(y)) / (x - y)
\end{bmatrix} = \sum_{k=1}^N c_k \mathsf F_k(x,y),
\f]
where
\f[
\mathsf F_k(x,y)=
\begin{bmatrix}
     \cos kd \sin kp\\
     {\displaystyle\frac{\sin kd}d} \cos kp
\end{bmatrix},
\f]
\f$d=\frac12(x-y)\f$, \f$p=\frac12(x+y)\f$, and, in the limit
\f$d\rightarrow0\f$, \f$(\sin kd)/d \rightarrow k\f$.  The first element
of \f$\mathsf G(x,y)\f$ is the average value of \f$g\f$ and the second
element, the divided difference, is the average slope.  \f$\mathsf
F_k(x,y)\f$ satisfies the recurrence relation
\f[
  \mathsf F_{k+1}(x,y) =
  \mathsf A(x,y) \mathsf F_k(x,y) - \mathsf F_{k-1}(x,y),
\f]
where
\f[
 \mathsf A(x,y) = 2\begin{bmatrix}
  \cos d \cos p & -d\sin d \sin p \\
- {\displaystyle\frac{\sin d}d} \sin p &   \cos d \cos p
\end{bmatrix},
\f]
and \f$\lim_{d\rightarrow0}(\sin d)/d = 1\f$.  The standard Clenshaw
algorithm can now be applied to yield
\f[
\begin{align}
\mathsf B_{N+1} &= \mathsf B_{N+2} = \mathsf 0, \\
\mathsf B_k &= \mathsf A \mathsf B_{k+1} - \mathsf B_{k+2} +
c_k \mathsf I, \qquad\text{for $N\ge k \ge 1$},\\
\mathsf G(x,y) &= \mathsf B_1 \mathsf F_1(x,y),
\end{align}
\f]
where \f$\mathsf B_k\f$ are \f$2\times2\f$ matrices.  The divided
difference \f$\Delta[g](x,y)\f$ is given by the second element of
\f$\mathsf G(x,y)\f$.

The same basic recursion applies to the more general case,
\f[
g(x) = \sum_{k=0}^N c_k \sin\bigl( (k+k_0)x + x_0\bigr).
\f]
For example, the sum area arising in the computation of geodesic areas,
\f[
\sum_{k=0}^N c_k\cos\bigl((2k+1)\sigma)
\f]
is given by \f$x=2\sigma\f$, \f$x_0=\frac12\pi\f$, \f$k_0=\frac12\f$.
Again we consider the matrix sum,
\f[
\mathsf G(x,y) = \begin{bmatrix}
(g(x) + g(y)) / 2\\
(g(x) - g(y)) / (x - y)
\end{bmatrix} = \sum_{k=0}^N c_k \mathsf F_k(x,y),
\f]
where
\f[
\mathsf F_k(x,y)=
\begin{bmatrix}
     \cos\bigl( (k+k_0)d \bigr) \sin \bigl( (k+k_0)p + x_0 \bigr)\\
     {\displaystyle\frac{\sin\bigl( (k+k_0)d \bigr)}d}
     \cos \bigl( (k+k_0)p + x_0 \bigr)
\end{bmatrix}.
\f]
The recursion for \f$\mathsf B_k\f$ is identical to the previous case;
in particular, the expression for \f$\mathsf A(x,y)\f$ remains
unchanged.  The result for the sum is
\f[
\mathsf G(x,y) =
  (c_0\mathsf I - \mathsf B_2) \mathsf F_0(x,y)
  + \mathsf B_1 \mathsf F_1(x,y).
\f]

\section platecarreearea Plate carrée areas

Occasionally, rhumb lines are mistakenly replaced by straight lines in a
plate carrée projection (a projection where the axes are just the
longitude and latitude).
- The
  <a href="https://developers.google.com/kml/documentation/kmlreference#linearring">
  documentation for Google Earth</a> incorrectly states that the edges
  of a polygon in Google Earth are lines of constant bearing (i.e.,
  rhumb lines); in reality, they are plate carrée lines.
- The documentation for GRASS's
  <a href="https://grass.osgeo.org/programming8/area__poly1_8c.html">
  area_poly1.c</a> confusingly states "This routine computes the area of
  a polygon on the ellipsoid.  The sides of the polygon are rhumb lines
  and, in general, not geodesics.  Each side is actually defined by a
  linear relationship between latitude and longitude, i.e., on a
  rectangular/equidistant cylindrical/Plate Carrée grid, the side would
  appear as a straight line."
.
Also the <a href="https://datatracker.ietf.org/doc/html/rfc7946">GeoJSon
format</a> (misguidedly) specifies that the line joining two points is a
plate carrée line (Section 3.1.1).  (It would have be preferable to
apply this definition only to "ordinary" projections.
Longitude/latitude pairs should be regarded not as the coordinates for a
planar projection but as positions on the reference ellipsoid, with
lines then defined as geodesic segments.)

The situation with Google Earth is a little murky.  Polygons are
displayed with plate carrée lines if they are "filled".  If only the
outline is displayed, then the edges are great circles.  In either case,
the area of a polygon is computed on the authalic sphere with radius
6371007.181&thinsp;m, keeping the geographic latitudes of the points
fixed.  For this reason, areas close to a pole will be underestimated by
\f$O(f)\f$ while areas close to the equator are overestimated by
\f$O(f)\f$.  If, instead, the points are transferred to the sphere
keeping the authalic latitudes fixed, the result would be much more
accurate.  The <code>-Q</code> option with the <code>Planimeter</code>
utility uses this method.

In any case, there may be some reason to compute the area of a polygon
made up of plate carrée lines.  The derivation closely follows that for
rhumb lines given in \ref rhumbarea, but now with \f$\lambda\f$ linearly
related to \f$\phi\f$ (instead of \f$\psi\f$),
\f[
\begin{align}
\lambda &= \lambda_1 + \frac{\phi - \phi_1}m,\\
m &= \frac{\phi_2 - \phi_1}{\lambda_2 - \lambda_1}
= \frac{\phi_{12}}{\lambda_{12}}.
\end{align}
\f]
The area between a plate carrée
segment and the equator is then
\f[
\begin{align}
S_{12} &= \frac{b^2\lambda_{12}}{\phi_{12}}
\int_{\phi_1}^{\phi_2} A(\phi)\,d\phi \\
&= \frac{c^2\lambda_{12}}{\phi_{12}} \int_{\phi_1}^{\phi_2} \sin\xi \,d\phi,
\end{align}
\f]
where
\f[
A(\phi) = \frac12
\biggl(
    \frac{\tanh^{-1}(e\sin\phi)}e
    +\frac{\sin\phi}{1 - e^2\sin^2\phi} \biggr),
\f]
\f$b\f$ is the polar semi-axis, \f$c\f$ is the authalic radius, and
\f$\xi\f$ is the authalic latitude.

In the approach taken in GRASS, \f$A(\phi)\f$ is expanded as a Taylor
series in \f$e^2\f$; this as a particularly simple form when written in
terms of powers of \f$\sin\phi\f$,
\f[
A(\phi) = \sum_{l=0} \biggl(\frac{l+1}{2l+1}\sin^{2l+1}\phi\biggr) e^{2l}.
\f]
and the resulting expression for \f$S_{12}\f$ is expressed terms of
powers of \f$\cos\phi\f$.

A better approach is to expand \f$\sin\xi\f$ as a Taylor series in \f$n\f$
and to integrate this to give
\f[
\begin{align}
\sin\xi &= Q'(\phi) = -\sum_{l=0} (2l+1) Q_l \sin((2l+1)\phi),\\
Q(\phi) &= \sum_{l=0} Q_l \cos((2l+1)\phi), \\
S_{12} &= c^2\lambda_{12}
\frac{Q(\phi_2) - Q(\phi_1)}{\phi_{12}}, \\
\end{align}
\f]
where \f$Q_l = O(n^l)\f$ is a series in \f$n\f$.  Here is the series
expansion accurate to 6th order:

\verbatim
Q[0] = - 1
       + 2/3 * n
       + 22/45 * n^2
       + 22/945 * n^3
       - 274/2025 * n^4
       - 33974/467775 * n^5
       + 2578106/638512875 * n^6;
Q[1] = + 2/9 * n
       - 1/27 * n^2
       - 74/405 * n^3
       - 506/8505 * n^4
       + 3506/127575 * n^5
       + 131242/4209975 * n^6;
Q[2] = - 3/25 * n^2
       + 0 * n^3
       + 14/125 * n^4
       + 22/525 * n^5
       - 566/39375 * n^6;
Q[3] = + 4/49 * n^3
       + 1/147 * n^4
       - 178/2205 * n^5
       - 1474/46305 * n^6;
Q[4] = - 5/81 * n^4
       - 2/243 * n^5
       + 46/729 * n^6;
Q[5] = + 6/121 * n^5
       + 1/121 * n^6;
Q[6] = - 7/169 * n^6;
\endverbatim
The ratio \f$(Q(\phi_2) - Q(\phi_1))/\phi_{12}\f$ should be evaluated
using \ref dividedclenshaw "divided differences".  This obviates the
need for special treatment of the case \f$\phi_2 \approx \phi_1\f$.

The formulation used in GRASS differs in four respects:
- The overall multiplicative factor is \f$b^2\f$ instead of \f$c^2\f$.
- The expansion parameter is \f$e^2\f$ instead of \f$n\f$.
- The series is expressed in terms of \f$\cos^{2l+1}\phi\f$ instead of
  \f$\cos((2l+1)\phi)\f$.
- It switches to using the derivative \f$Q'(\phi)\f$ when \f$\phi_2
  \approx \phi_1\f$.
.
The first two choices increase the truncation error of the results.  The
third increases the roundoff error in the result.  The last increases
either the truncation error or the roundoff error depending on whether
the derivative is used.  Finally the series is only taken to 3rd order
in \f$e^2\f$; this results in a fairly large truncation error.

This series given here was generated by the Maxima code
<a href="platecarreearea.mac">platecarreearea.mac</a>.  This code allows
higher-order terms to be computed.  The code also computes the
expressions used by GRASS.

Computing the length of a plate carrée  line segment is more problematic.
The result for a sphere already involves elliptic integrals.  For
example the length of the edge from \f$(\lambda, \phi) = (0, 0)\f$ to
\f$(\gamma\, 90^\circ, 90^\circ)\f$ is
\f[
a E(i\gamma),
\f]
where \f$a\f$ is the radius of the sphere, \f$E\f$ is the complete
elliptic integral of the second kind, and \f$i = \sqrt{-1}\f$.  It would
be possible to generalize the result to an ellipsoid but the result
will probably be fairly messy.

<center>
Back to \ref jacobi.  Forward to \ref greatellipse.  Up to \ref contents.
</center>

**********************************************************************/
/**
\page greatellipse Great Ellipses

<center>
Back to \ref rhumb.  Forward to \ref transversemercator.  Up to \ref contents.
</center>

Great ellipses are sometimes proposed (Williams, 1996; Pallikaris &
Latsas, 2009) as alternatives to geodesics for the purposes of
navigation.  This is predicated on the assumption that solving the
geodesic problems is complex and costly.  These assumptions are no
longer true, and geodesics should normally be used in place of great
ellipses.  This is discussed in more detail in \ref gevsgeodesic.

Solutions of the great ellipse problems implemented for MATLAB and
Octave are provided by
 - gedoc: briefly describe the routines
 - gereckon: solve the direct great ellipse problem
 - gedistance: solve the inverse great ellipse problem
 .
At this time, there is no C++ support in GeographicLib for great
ellipses.

References:
 - P. D. Thomas,
   <a href="https://apps.dtic.mil/sti/citations/AD0627893">
   Mathematical Models for Navigation Systems</a>,
   TR-182 (U.S. Naval Oceanographic Office, 1965).
 - B. R. Bowring,
   <a href="https://doi.org/10.1007/BF02521760">
   The direct and inverse solutions for the great elliptic line on the
   reference ellipsoid</a>, Bull. Geod. 58, 101--108 (1984).
 - M. A. Earle,
   <a href="https://doi.org/10.1017/S0373463300008948">
   A vector solution for navigation on a great ellipse</a>,
   J. Navigation 53(3), 473--481 (2000).
 - M. A. Earle,
   <a href="https://doi.org/10.1017/S037346330800475X">
   Vector solutions for azimuth</a>,
   J. Navigation 61(3), 537--545 (2008).
 - C. F. F. Karney,
   <a href="https://doi.org/10.1007/s00190-012-0578-z">
   Algorithms for geodesics</a>, J. Geodesy 87(1), 43--55 (2013);
   addenda: <a href="https://geographiclib.sourceforge.io/geod-addenda.html">
   geod-addenda.html</a>.
 - A. Pallikaris & G. Latsas,
   <a href="https://doi.org/10.1017/S0373463309005323">
   New algorithm for great elliptic sailing (GES)</a>,
   J. Navigation 62(3), 493--507 (2009).
 - A. Pallikaris, L. Tsoulos, & D. Paradissis,
   New meridian arc formulas for sailing calculations in navigational
   GIS, International Hydrographic Review, 24--34 (May 2009).
 - L. E. Sj&ouml;berg,
   <a href="https://doi.org/10.2478/v10156-011-0040-9">
   Solutions to the direct and inverse navigation problems on the great
   ellipse</a>, J. Geodetic Science 2(3), 200--205 (2012).
 - R. Williams,
   <a href="https://doi.org/10.1017/S0373463300013333">
   The Great Ellipse on the Surface of the Spheroid</a>,
   J. Navigation 49(2), 229--234 (1996).
 - T. Vincenty,
   <a href="https://www.ngs.noaa.gov/PUBS_LIB/inverse.pdf">
   Direct and Inverse Solutions of Geodesics on the Ellipsoid with
   Application of Nested Equations</a>,
   Survey Review 23(176), 88--93 (1975).
 - Wikipedia page, <a href="https://en.wikipedia.org/wiki/Great_ellipse">
   Great ellipse</a>.

Go to
 - \ref geformulation
 - \ref gearea
 - \ref gevsgeodesic

\section geformulation Solution of great ellipse problems

Adopt the usual notation for the ellipsoid: equatorial semi-axis
\f$a\f$, polar semi-axis \f$b\f$, flattening \f$f = (a-b)/a\f$,
eccentricity \f$e = \sqrt{f(2-f)}\f$, second eccentricity \f$e' =
e/(1-f)\f$, and third flattening \f$n=(a-b)/(a+b)=f/(2-f)\f$.

There are several ways in which an ellipsoid can be mapped into a sphere
converting the great ellipse into a great circle.  The simplest ones
entail scaling the ellipsoid in the \f$\hat z\f$ direction, the
direction of the axis of rotation, scaling the ellipsoid radially, or a
combination of the two.

One such combination (scaling by \f$a^2/b^2\f$ in the \f$\hat z\f$
direction, following by a radial scaling to the sphere) preserves the
geographical latitude \f$\phi\f$.  This enables a great ellipse to be
plotted on a chart merely by determining way points on the corresponding
great circle and transferring them directly on the chart.  In this
exercise the flattening of the ellipsoid can be <i>ignored</i>!

Bowring (1984), Williams (1996), Earle (2000, 2008) and Pallikaris &
Latsas (2009), scale the ellipsoid radially onto a sphere preserving the
geocentric latitude \f$\theta\f$.  More convenient than this is to scale
the ellipsoid along \f$\hat z\f$ onto the sphere, as is done by
Thomas (1965) and Sj&ouml;berg (2012), thus preserving the parametric
latitude \f$\beta\f$.  The advantage of this "parametric" mapping is
that Bessel's rapidly converging series for meridian arc in terms of
parametric latitude can be used (a possibility that is overlooked by
Sj&ouml;berg).

The full parametric mapping is:
 - The geographic latitude \f$\phi\f$ on the ellipsoid maps to the
   parametric latitude \f$\beta\f$ on the sphere,
   where
   \f[a\tan\beta = b\tan\phi.\f]
 - The longitude \f$\lambda\f$ is unchanged.
 - The azimuth \f$\alpha\f$ on the ellipsoid maps to an azimuth
   \f$\gamma\f$ on the sphere where
   \f[
   \begin{align}
   \tan\alpha &= \frac{\tan\gamma}{\sqrt{1-e^2\cos^2\beta}}, \\
   \tan\gamma &= \frac{\tan\alpha}{\sqrt{1+e'^2\cos^2\phi}},
   \end{align}
   \f]
   and the quadrants of \f$\alpha\f$ and \f$\gamma\f$ are the same.
 - Positions on the great circle of radius \f$a\f$ are parametrized by
   arc length \f$\sigma\f$ measured from the northward crossing of the
   equator.  The great ellipse has semi-axes \f$a\f$ and
   \f$b'=a\sqrt{1-e^2\cos^2\gamma_0}\f$, where \f$\gamma_0\f$ is the
   great-circle azimuth at the northward equator crossing, and
   \f$\sigma\f$ is the parametric angle on the ellipse.  [In contrast,
   the ellipse giving distances on a geodesic has semi-axes
   \f$b\sqrt{1+e'^2\cos^2\alpha_0}\f$ and \f$b\f$.]
 .
To determine the distance along the ellipse in terms of \f$\sigma\f$ and
vice versa, the series for distance \f$s\f$ and for \f$\tau\f$ given in
\ref geodseries can be used.  The direct and inverse great ellipse
problems are now simply solved by mapping the problem to the sphere,
solving the resulting great circle problem, and mapping this back onto
the ellipsoid.

\section gearea The area under a great ellipse

The area between the segment of a great ellipse and the equator can be
found by very similar methods to those used for geodesic areas; see
<a href="https://doi.org/10.1179/003962689791474267"> Danielsen
(1989)</a>.  The notation here is similar to that employed by
<a href="https://doi.org/10.1007/s00190-012-0578-z"> Karney
(2013)</a>.
\f[
\begin{align}
S_{12} &= S(\sigma_2) - S(\sigma_1) \\
S(\sigma) &= c^2\gamma + e^2 a^2 \cos\gamma_0 \sin\gamma_0 I_4(\sigma)\\
c^2 &= {\textstyle\frac12}\bigl(a^2 + b^2 (\tanh^{-1}e)/e\bigr)
\end{align}
\f]
\f[
I_4(\sigma) = - \sqrt{1+e'^2}\int
\frac{r(e'^2) - r(k^2\sin^2\sigma)}{e'^2 - k^2\sin^2\sigma}
\frac{\sin\sigma}2 \,d\sigma
\f]
\f[
\begin{align}
k &= e' \cos\gamma_0,\\
r(x) &= \sqrt{1+x} + (\sinh^{-1}\sqrt x)/\sqrt x.
\end{align}
\f]
Expand in terms of the third flattening of the ellipsoid, \f$n\f$, and the
third flattening of the great ellipse, \f$\epsilon=(a-b')/(a+b')\f$, by
substituting
\f[
\begin{align}
e'&=\frac{2\sqrt n}{1-n},\\
k&=\frac{1+n}{1-n} \frac{2\sqrt{\epsilon}}{1+\epsilon},
\end{align}
\f]
to give
\f[
I_4(\sigma) = \sum_{l = 0}^\infty G_{4l}\cos \bigl((2l+1)\sigma\bigr).
\f]
Compared to the area under a geodesic, we have
- \f$\gamma\f$ and \f$\gamma_0\f$ instead of \f$\alpha\f$ and
  \f$\alpha_0\f$.  In both cases, these are azimuths on the auxiliary
  sphere; however, for the geodesic, they are also the azimuths on the
  ellipsoid.
- \f$r(x) = \bigl(1+t(x)\bigr)/\sqrt{1+x}\f$ instead of \f$t(x)\f$ with
  a balancing factor of \f$\sqrt{1+e'^2}\f$ appearing in front of the
  integral.  These changes are because expressing
  \f$\sin\phi\,d\lambda\f$ in terms of \f$\sigma\f$ is a little more
  complicated with great ellipses.  (Don't worry about the addition of
  \f$1\f$ to \f$t(x)\f$; that's immaterial.)
- the factors involving \f$n\f$ in the expression for \f$k\f$ in terms
  of \f$\epsilon\f$.  This is because \f$k\f$ is defined in terms of
  \f$e'\f$, whereas it is \f$e\cos\gamma_0\f$ that plays the role of the
  eccentricity for the great ellipse.

Here is the series expansion accurate to 10th order, found by
<a href="gearea.mac">gearea.mac</a>:

\verbatim
G4[0] = + (1/6 + 7/30 * n + 8/105 * n^2 + 4/315 * n^3 + 16/3465 * n^4 + 20/9009 * n^5 + 8/6435 * n^6 + 28/36465 * n^7 + 32/62985 * n^8 + 4/11305 * n^9)
        - (3/40 + 12/35 * n + 589/840 * n^2 + 1063/1155 * n^3 + 14743/15015 * n^4 + 14899/15015 * n^5 + 254207/255255 * n^6 + 691127/692835 * n^7 + 1614023/1616615 * n^8) * eps
        + (67/280 + 7081/5040 * n + 5519/1320 * n^2 + 6417449/720720 * n^3 + 708713/45045 * n^4 + 2700154/109395 * n^5 + 519037063/14549535 * n^6 + 78681626/1616615 * n^7) * eps^2
        - (29597/40320 + 30013/5280 * n + 33759497/1441440 * n^2 + 100611307/1441440 * n^3 + 16639623457/98017920 * n^4 + 3789780779/10581480 * n^5 + 1027832503/1511640 * n^6) * eps^3
        + (357407/147840 + 19833349/823680 * n + 61890679/480480 * n^2 + 97030756063/196035840 * n^3 + 2853930388817/1862340480 * n^4 + 15123282583393/3724680960 * n^5) * eps^4
        - (13200233/1537536 + 306285589/2882880 * n + 26279482199/37340160 * n^2 + 3091446335399/931170240 * n^3 + 93089556575647/7449361920 * n^4) * eps^5
        + (107042267/3294720 + 253176989449/522762240 * n + 57210830762263/14898723840 * n^2 + 641067300459403/29797447680 * n^3) * eps^6
        - (51544067373/398295040 + 38586720036247/17027112960 * n + 104152290127363/4966241280 * n^2) * eps^7
        + (369575321823/687964160 + 1721481081751393/158919720960 * n) * eps^8
        - 10251814360817/4445306880 * eps^9;
G4[1] = + (1/120 + 4/105 * n + 589/7560 * n^2 + 1063/10395 * n^3 + 14743/135135 * n^4 + 14899/135135 * n^5 + 254207/2297295 * n^6 + 691127/6235515 * n^7 + 1614023/14549535 * n^8) * eps
        - (53/1680 + 847/4320 * n + 102941/166320 * n^2 + 1991747/1441440 * n^3 + 226409/90090 * n^4 + 3065752/765765 * n^5 + 24256057/4157010 * n^6 + 349229428/43648605 * n^7) * eps^2
        + (4633/40320 + 315851/332640 * n + 5948333/1441440 * n^2 + 11046565/864864 * n^3 + 9366910279/294053760 * n^4 + 23863367599/349188840 * n^5 + 45824943037/349188840 * n^6) * eps^3
        - (8021/18480 + 39452953/8648640 * n + 3433618/135135 * n^2 + 29548772933/294053760 * n^3 + 44355142973/139675536 * n^4 + 4771229132843/5587021440 * n^5) * eps^4
        + (2625577/1537536 + 5439457/247104 * n + 353552588953/2352430080 * n^2 + 405002114215/558702144 * n^3 + 61996934629789/22348085760 * n^4) * eps^5
        - (91909777/13178880 + 2017395395921/18819440640 * n + 51831652526149/59594895360 * n^2 + 1773086701957889/357569372160 * n^3) * eps^6
        + (35166639971/1194885120 + 26948019211109/51081338880 * n + 7934238355871/1596291840 * n^2) * eps^7
        - (131854991623/1031946240 + 312710596037369/119189790720 * n) * eps^8
        + 842282436291/1481768960 * eps^9;
G4[2] = + (1/560 + 29/2016 * n + 1027/18480 * n^2 + 203633/1441440 * n^3 + 124051/450450 * n^4 + 1738138/3828825 * n^5 + 98011493/145495350 * n^6 + 4527382/4849845 * n^7) * eps^2
        - (533/40320 + 14269/110880 * n + 908669/1441440 * n^2 + 15253627/7207200 * n^3 + 910103119/163363200 * n^4 + 2403810527/193993800 * n^5 + 746888717/30630600 * n^6) * eps^3
        + (2669/36960 + 2443153/2882880 * n + 1024791/200200 * n^2 + 10517570057/490089600 * n^3 + 164668999127/2327925600 * n^4 + 1826633124599/9311702400 * n^5) * eps^4
        - (5512967/15375360 + 28823749/5765760 * n + 31539382001/871270400 * n^2 + 1699098121381/9311702400 * n^3 + 287618085731/398361600 * n^4) * eps^5
        + (22684703/13178880 + 25126873327/896163840 * n + 10124249914577/42567782400 * n^2 + 836412216748957/595948953600 * n^3) * eps^6
        - (3259030001/398295040 + 2610375232847/17027112960 * n + 2121882247763/1418926080 * n^2) * eps^7
        + (13387413913/343982080 + 939097138279/1135140864 * n) * eps^8
        - 82722916855/444530688 * eps^9;
G4[3] = + (5/8064 + 23/3168 * n + 1715/41184 * n^2 + 76061/480480 * n^3 + 812779/1782144 * n^4 + 9661921/8953560 * n^5 + 40072069/18106088 * n^6) * eps^3
        - (409/59136 + 10211/109824 * n + 46381/73920 * n^2 + 124922951/43563520 * n^3 + 12524132449/1241560320 * n^4 + 30022391821/1022461440 * n^5) * eps^4
        + (22397/439296 + 302399/384384 * n + 461624513/74680320 * n^2 + 1375058687/41385344 * n^3 + 4805085120841/34763688960 * n^4) * eps^5
        - (14650421/46126080 + 17533571183/3136573440 * n + 1503945368767/29797447680 * n^2 + 43536234862451/139054755840 * n^3) * eps^6
        + (5074867067/2788065280 + 479752611137/13243310080 * n + 1228808683449/3310827520 * n^2) * eps^7
        - (12004715823/1203937280 + 17671119291563/79459860480 * n) * eps^8
        + 118372499107/2222653440 * eps^9;
G4[4] = + (7/25344 + 469/109824 * n + 13439/411840 * n^2 + 9282863/56010240 * n^3 + 37558503/59121920 * n^4 + 44204289461/22348085760 * n^5) * eps^4
        - (5453/1317888 + 58753/823680 * n + 138158857/224040960 * n^2 + 191056103/53209728 * n^3 + 712704605341/44696171520 * n^4) * eps^5
        + (28213/732160 + 331920271/448081920 * n + 2046013913/283785216 * n^2 + 11489035343/241274880 * n^3) * eps^6
        - (346326947/1194885120 + 11716182499/1891901440 * n + 860494893431/12770334720 * n^2) * eps^7
        + (750128501/386979840 + 425425087409/9287516160 * n) * eps^8
        - 80510858479/6667960320 * eps^9;
G4[5] = + (21/146432 + 23/8320 * n + 59859/2263040 * n^2 + 452691/2687360 * n^3 + 21458911/26557440 * n^4) * eps^5
        - (3959/1464320 + 516077/9052160 * n + 51814927/85995520 * n^2 + 15444083489/3611811840 * n^3) * eps^6
        + (1103391/36208640 + 120920041/171991040 * n + 18522863/2263040 * n^2) * eps^7
        - (92526613/343982080 + 24477436759/3611811840 * n) * eps^8
        + 1526273559/740884480 * eps^9;
G4[6] = + (11/133120 + 1331/696320 * n + 145541/6615040 * n^2 + 46863487/277831680 * n^3) * eps^6
        - (68079/36208640 + 621093/13230080 * n + 399883/680960 * n^2) * eps^7
        + (658669/26460160 + 186416197/277831680 * n) * eps^8
        - 748030679/2963537920 * eps^9;
G4[7] = + (143/2785280 + 11011/7938048 * n + 972829/52093440 * n^2) * eps^7
        - (434863/317521920 + 263678129/6667960320 * n) * eps^8
        + 185257501/8890613760 * eps^9;
G4[8] = + (715/21168128 + 27313/26148864 * n) * eps^8
        - 1838551/1778122752 * eps^9;
G4[9] = + 2431/104595456 * eps^9;
\endverbatim

\section gevsgeodesic Great ellipses vs geodesics

Some papers advocating the use of great ellipses for navigation exhibit
a prejudice against the use of geodesics.  These excerpts from
Pallikaris, Tsoulos, & Paradissis (2009) give the flavor
 - &hellip; it is required to adopt realistic accuracy standards in order not
   only to eliminate the significant errors of the spherical model but
   also to avoid the exaggerated and unrealistic requirements of sub
   meter accuracy.
 - Calculation of shortest sailings paths on the ellipsoid by a geodetic
   inverse method involve formulas that are much too complex.
 - Despite the fact that contemporary computers are fast enough to
   handle more complete geodetic formulas of sub meter accuracy, a basic
   principle for the design of navigational systems is the avoidance of
   unnecessary consumption of computing power.
 .
This prejudice was probably due to the fact that the most well-known
algorithms for geodesics, by Vincenty (1975), come with some
"asterisks":
 - no derivation was given (although they follow in a straightforward
   fashion from classic 19th century methods);
 - the accuracy is "only" 0.5&thinsp;mm or so, surely good enough for most
   applications, but still a reason for a user to worry and a spur to
   numerous studies "validating" the algorithms;
 - no indication is given for how to extend the series to improve the
   accuracy;
 - there was a belief in some quarters (erroneous!) that the Vincenty
   algorithms could not be used to compute waypoints;
 - the algorithm for the inverse problem fails to converge for some
   inputs.
 .
These problems meant that users were reluctant to bundle the algorithms
into a library and treat them as a part of the software infrastructure
(much as you might regard the computation of \f$\sin x\f$ as a given).
In particular, I regard the last issue, lack of convergence of the
inverse solution, as fatal.  Even though the problem only arises for
nearly antipodal points, it means all users of the library must have
some way to handle this problem.

For these reasons, substitution of a great ellipse for the geodesic
makes some sense.  The solution of the great ellipse is, in principle,
no more difficult than solving for the great circle and, for paths of
less then 10000&thinsp;km, the error in the distance is less than
13.5&thinsp;m.

Now (2014), however, the situation has reversed.  The algorithms given
by Karney (2013)&mdash;and used in GeographicLib since
2009&mdash;explicitly resolve the issues with Vincenty's algorithm.  The
geodesic problem is conveniently bundled into a library.  Users can call
this with an assurance of an accurate result much as they would when
evaluating \f$\sin x\f$.  On the other hand, great ellipses come with
their own set of asterisks:
 - To the extent that they are regarded as approximations to geodesics,
   the errors need to be quantified, the limits of allowable use
   documented, etc.
 - The user is now left with decisions on when to trust the results and
   to find alternative solutions if necessary.
 - Even though the great ellipse is no more that 13.5&thinsp;m longer than
   a 10000&thinsp;km geodesic, the path of the great ellipse can deviate
   from the geodesic by as much as 8.3&thinsp;km.  This disqualifies great
   ellipses from use in congested air corridors where the
   <a href="https://en.wikipedia.org/wiki/Strategic_lateral_offset_procedure">
   strategic lateral offset procedure</a> is in effect and in any
   situation which demands coordination in the routes of vessels.
 - Because geodesics obey the triangle inequality, while great ellipses
   do not, the solutions for realistic navigational problems, e.g.,
   determining the time of closest approach of two vessels, are often
   simpler in terms of geodesics.

To address some other of the objections in the quotes from Pallikaris et
al. given above:
 - "exaggerated and unrealistic requirements of sub meter accuracy": The
   geodesic algorithms allow full double precision accuracy at
   essentially no cost.  This is because Clenshaw summation allows
   additional terms to be added to the series without the need for
   addition trigonometric evaluations.  Full accuracy is important to
   maintain because it allows the results to be used reliably in more
   complex problems (e.g., in the determination of maritime boundaries).
 - "unnecessary consumption of computing power": The solution of the
   inverse geodesic problem takes 2.3&thinsp;&mu;s; multiple points on a
   geodesic can be computed at a rate of one point per 0.4&thinsp;&mu;s.
   The actual power consumed in these calculations is minuscule compared
   to the power needed to drive the display of a navigational computer.
 - "formulas that are much too complex": There's no question that the
   solution of the geodesic problem is more complex than for great
   ellipses.  However this complexity is only an issue when
   <b>implementing</b> the algorithms.  For the <b>end user</b>,
   navigational software employing geodesics is <b>less</b> complex
   compared with that employing great ellipses.  Here is what the user
   needs to know about the geodesic solution:
   <blockquote>The shortest path is found.</blockquote>
   And here is the corresponding documentation for great ellipses:
   <blockquote>A path which closely approximates the shortest path is
   found.  Provided that the distance is less than 10000&thinsp;km, the
   error in distance is no more than 14&thinsp;m and the deviation the
   route from that of the shortest path is no more than 9&thinsp;km.
   These bounds apply to the WGS84 ellipsoid.  The deviation of the path
   means that it should be used with caution when planning routes.  In
   addition, great ellipses do not obey the triangle inequality; this
   disqualifies them from use in some applications.</blockquote>

Having all the geodesic functions bundled up into a reliable "black box"
enables users to concentrate on how to solve problems using geodesics
(instead of figuring out how to solve for the geodesics).  A wide range
of problems (intersection of paths, the path for an interception, the
time of closest approach, median lines, tri-points, etc.) are all
amenable to simple and fast solutions in terms of geodesics.

<center>
Back to \ref rhumb.  Forward to \ref transversemercator.  Up to \ref contents.
</center>

**********************************************************************/
/**
\page transversemercator Transverse Mercator projection

<center>
Back to \ref greatellipse.  Forward to \ref geocentric.  Up to \ref contents.
</center>

TransverseMercator and TransverseMercatorExact provide accurate
implementations of the transverse Mercator projection.  The
<a href="TransverseMercatorProj.1.html">TransverseMercatorProj</a>
utility provides an interface to these classes.

Go to
 - \ref testmerc
 - \ref tmseries
 - \ref tmfigures

References:
 - L. Kr&uuml;ger,
   <a href="https://doi.org/10.2312/GFZ.b103-krueger28"> Konforme
   Abbildung des Erdellipsoids in der Ebene</a> (Conformal mapping of
   the ellipsoidal earth to the plane), Royal Prussian Geodetic Institute,
   New Series 52, 172 pp. (1912).
 - L. P. Lee,
   Conformal Projections Based on Elliptic Functions,
   (B. V. Gutsell, Toronto, 1976), 128pp.,
   ISBN: 0919870163
   (Also appeared as:
   Monograph 16, Suppl. No. 1 to Canadian Cartographer, Vol 13).
   Part V, pp. 67--101,
   <a href="https://doi.org/10.3138/X687-1574-4325-WM62">Conformal
   Projections Based On Jacobian Elliptic Functions</a>;
   <a href="https://archive.org/details/conformalproject0000leel/page/92">
   borrow from archive.org</a>.
 - C. F. F. Karney,
   <a href="https://doi.org/10.1007/s00190-011-0445-3">
   Transverse Mercator with an accuracy of a few nanometers</a>,
   J. Geodesy 85(8), 475--485 (Aug. 2011);
   addenda: <a href="https://geographiclib.sourceforge.io/tm-addenda.html">
   tm-addenda.html</a>;
   preprint:
   <a href="https://arxiv.org/abs/1002.1417"> arXiv:1002.1417</a>;
   resource page:
   <a href="https://geographiclib.sourceforge.io/tm.html"> tm.html</a>.
 .
The algorithm for TransverseMercator is based on
Kr&uuml;ger (1912); that for TransverseMercatorExact is
based on Lee (1976).

See <a href="https://geographiclib.sourceforge.io/tm-grid.kmz"
type="application/vnd.google-earth.kmz"> tm-grid.kmz</a>, for an
illustration of the exact transverse Mercator grid in Google Earth.

\section testmerc Test data for the transverse Mercator projection

A test set for the transverse Mercator projection is available at
 - <a href="https://sourceforge.net/projects/geographiclib/files/testdata/TMcoords.dat.gz">
   TMcoords.dat.gz</a>
 - C. F. F. Karney, <i>Test data for the transverse Mercator projection</i>
   (2009),  <br>
   DOI: <a href="https://doi.org/10.5281/zenodo.32470">
   10.5281/zenodo.32470</a>.
 .
This is about 17 MB (compressed).  This test set consists of a set of
geographic coordinates together with the corresponding transverse
Mercator coordinates.  The WGS84 ellipsoid is used, with central
meridian 0&deg;, central scale factor 0.9996 (the UTM value),
false easting = false northing = 0&thinsp;m.

Each line of the test set gives 6 space delimited numbers
 - latitude (degrees, exact)
 - longitude (degrees, exact &mdash; see below)
 - easting (meters, accurate to 0.1&thinsp;pm)
 - northing (meters, accurate to 0.1&thinsp;pm)
 - meridian convergence (degrees, accurate to 10<sup>&minus;18</sup> deg)
 - scale (accurate to 10<sup>&minus;20</sup>)
 .
The latitude and longitude are all multiples of 10<sup>&minus;12</sup>
deg and should be regarded as exact, except that longitude =
82.63627282416406551 should be interpreted as exactly (1 &minus; \e e)
90&deg;.  These results are computed using Lee's formulas with
<a href="https://en.wikipedia.org/wiki/Maxima_(software)">Maxima</a>'s
bfloats and fpprec set to 80 (so the errors in the data are probably 1/2
of the values quoted above).  The Maxima code,
<a href="tm.mac">tm.mac</a> and <a href="ellint.mac">ellint.mac</a>,
was used to prepare this data set is included in the distribution; you
will need to have Maxima installed to use this code.  The comments at
the top of <a href="tm.mac">tm.mac</a> illustrate how to run it.

The contents of the file are as follows:
 - 250000 entries randomly distributed in lat in [0&deg;, 90&deg;], lon
   in [0&deg;, 90&deg;];
 - 1000 entries randomly distributed on lat in [0&deg;, 90&deg;], lon =
   0&deg;;
 - 1000 entries randomly distributed on lat = 0&deg;, lon in [0&deg;,
   90&deg;];
 - 1000 entries randomly distributed on lat in [0&deg;, 90&deg;], lon =
   90&deg;;
 - 1000 entries close to lat = 90&deg; with lon in [0&deg;, 90&deg;];
 - 1000 entries close to lat = 0&deg;, lon = 0&deg; with lat &ge;
   0&deg;, lon &ge; 0&deg;;
 - 1000 entries close to lat = 0&deg;, lon = 90&deg; with lat &ge;
   0&deg;, lon &le; 90&deg;;
 - 2000 entries close to lat = 0&deg;, lon = (1 &minus; \e e) 90&deg;
   with lat &ge; 0&deg;;
 - 25000 entries randomly distributed in lat in [&minus;89&deg;,
   0&deg;], lon in [(1 &minus; \e e) 90&deg;, 90&deg;];
 - 1000 entries randomly distributed on lat in [&minus;89&deg;, 0&deg;],
   lon = 90&deg;;
 - 1000 entries randomly distributed on lat in [&minus;89&deg;, 0&deg;],
   lon = (1 &minus; \e e) 90&deg;;
 - 1000 entries close to lat = 0&deg;, lon = 90&deg; (lat &lt; 0&deg;, lon
   &le; 90&deg;);
 - 1000 entries close to lat = 0&deg;, lon = (1 &minus; \e e) 90&deg;
   (lat &lt; 0&deg;, lon &le; (1 &minus; \e e) 90&deg;);
 .
(a total of 287000 entries).  The entries for lat &lt; 0&deg; and
lon in [(1 &minus; \e e) 90&deg;, 90&deg;] use the "extended"
domain for the transverse Mercator projection explained in Sec. 5 of
Karney (2011).  The first
258000 entries have lat &ge; 0&deg; and are suitable for testing
implementations following the standard convention.

\section tmseries Series approximation for transverse Mercator

Kr&uuml;ger (1912) gives a 4th-order approximation to the transverse
Mercator projection.  This is accurate to about 200&thinsp;nm (200
nanometers) within the UTM domain.  Here we present the series
extended to 10th order.  By default, TransverseMercator
uses the 6th-order approximation. The preprocessor macro
GEOGRAPHICLIB_TRANSVERSEMERCATOR_ORDER can be used to select an order
from 4 thru 8.  The series expanded to order <i>n</i><sup>30</sup> are
given in <a href="tmseries30.html"> tmseries30.html</a>.

In the formulas below ^ indicates exponentiation (<i>n</i>^3 =
<i>n</i>*<i>n</i>*<i>n</i>) and / indicates real division (3/5 = 0.6).
The equations need to be converted to Horner form, but are here left in
expanded form so that they can be easily truncated to lower order in \e
n.  Some of the integers here are not representable as 32-bit integers
and will need to be included as 64-bit integers.

\e A in Kr&uuml;ger, p. 12, eq. (5)
\verbatim
  A = a/(n + 1) * (1 + 1/4 * n^2
                     + 1/64 * n^4
                     + 1/256 * n^6
                     + 25/16384 * n^8
                     + 49/65536 * n^10);
\endverbatim

&gamma; in Kr&uuml;ger, p. 21, eq. (41)
\verbatim
alpha[1] =   1/2 * n
           - 2/3 * n^2
           + 5/16 * n^3
           + 41/180 * n^4
           - 127/288 * n^5
           + 7891/37800 * n^6
           + 72161/387072 * n^7
           - 18975107/50803200 * n^8
           + 60193001/290304000 * n^9
           + 134592031/1026432000 * n^10;
alpha[2] =   13/48 * n^2
           - 3/5 * n^3
           + 557/1440 * n^4
           + 281/630 * n^5
           - 1983433/1935360 * n^6
           + 13769/28800 * n^7
           + 148003883/174182400 * n^8
           - 705286231/465696000 * n^9
           + 1703267974087/3218890752000 * n^10;
alpha[3] =   61/240 * n^3
           - 103/140 * n^4
           + 15061/26880 * n^5
           + 167603/181440 * n^6
           - 67102379/29030400 * n^7
           + 79682431/79833600 * n^8
           + 6304945039/2128896000 * n^9
           - 6601904925257/1307674368000 * n^10;
alpha[4] =   49561/161280 * n^4
           - 179/168 * n^5
           + 6601661/7257600 * n^6
           + 97445/49896 * n^7
           - 40176129013/7664025600 * n^8
           + 138471097/66528000 * n^9
           + 48087451385201/5230697472000 * n^10;
alpha[5] =   34729/80640 * n^5
           - 3418889/1995840 * n^6
           + 14644087/9123840 * n^7
           + 2605413599/622702080 * n^8
           - 31015475399/2583060480 * n^9
           + 5820486440369/1307674368000 * n^10;
alpha[6] =   212378941/319334400 * n^6
           - 30705481/10378368 * n^7
           + 175214326799/58118860800 * n^8
           + 870492877/96096000 * n^9
           - 1328004581729009/47823519744000 * n^10;
alpha[7] =   1522256789/1383782400 * n^7
           - 16759934899/3113510400 * n^8
           + 1315149374443/221405184000 * n^9
           + 71809987837451/3629463552000 * n^10;
alpha[8] =   1424729850961/743921418240 * n^8
           - 256783708069/25204608000 * n^9
           + 2468749292989891/203249958912000 * n^10;
alpha[9] =   21091646195357/6080126976000 * n^9
           - 67196182138355857/3379030566912000 * n^10;
alpha[10]=   77911515623232821/12014330904576000 * n^10;
\endverbatim

&beta; in Kr&uuml;ger, p. 18, eq. (26*)
\verbatim
 beta[1] =   1/2 * n
           - 2/3 * n^2
           + 37/96 * n^3
           - 1/360 * n^4
           - 81/512 * n^5
           + 96199/604800 * n^6
           - 5406467/38707200 * n^7
           + 7944359/67737600 * n^8
           - 7378753979/97542144000 * n^9
           + 25123531261/804722688000 * n^10;
 beta[2] =   1/48 * n^2
           + 1/15 * n^3
           - 437/1440 * n^4
           + 46/105 * n^5
           - 1118711/3870720 * n^6
           + 51841/1209600 * n^7
           + 24749483/348364800 * n^8
           - 115295683/1397088000 * n^9
           + 5487737251099/51502252032000 * n^10;
 beta[3] =   17/480 * n^3
           - 37/840 * n^4
           - 209/4480 * n^5
           + 5569/90720 * n^6
           + 9261899/58060800 * n^7
           - 6457463/17740800 * n^8
           + 2473691167/9289728000 * n^9
           - 852549456029/20922789888000 * n^10;
 beta[4] =   4397/161280 * n^4
           - 11/504 * n^5
           - 830251/7257600 * n^6
           + 466511/2494800 * n^7
           + 324154477/7664025600 * n^8
           - 937932223/3891888000 * n^9
           - 89112264211/5230697472000 * n^10;
 beta[5] =   4583/161280 * n^5
           - 108847/3991680 * n^6
           - 8005831/63866880 * n^7
           + 22894433/124540416 * n^8
           + 112731569449/557941063680 * n^9
           - 5391039814733/10461394944000 * n^10;
 beta[6] =   20648693/638668800 * n^6
           - 16363163/518918400 * n^7
           - 2204645983/12915302400 * n^8
           + 4543317553/18162144000 * n^9
           + 54894890298749/167382319104000 * n^10;
 beta[7] =   219941297/5535129600 * n^7
           - 497323811/12454041600 * n^8
           - 79431132943/332107776000 * n^9
           + 4346429528407/12703122432000 * n^10;
 beta[8] =   191773887257/3719607091200 * n^8
           - 17822319343/336825216000 * n^9
           - 497155444501631/1422749712384000 * n^10;
 beta[9] =   11025641854267/158083301376000 * n^9
           - 492293158444691/6758061133824000 * n^10;
 beta[10]=   7028504530429621/72085985427456000 * n^10;
\endverbatim

The high-order expansions for &alpha; and &beta; were produced by the
Maxima program <a href="tmseries.mac"> tmseries.mac</a> (included in the
distribution).  To run, start Maxima and enter
\verbatim
  load("tmseries.mac")$
\endverbatim
Further instructions are included at the top of the file.

\section tmfigures Figures from paper on transverse Mercator projection

This section gives color versions of the figures in
 - C. F. F. Karney,
   <a href="https://doi.org/10.1007/s00190-011-0445-3">
   Transverse Mercator with an accuracy of a few nanometers</a>,
   J. Geodesy 85(8), 475--485 (Aug. 2011);
   addenda: <a href="https://geographiclib.sourceforge.io/tm-addenda.html">
   tm-addenda.html</a>;
   preprint:
   <a href="https://arxiv.org/abs/1002.1417"> arXiv:1002.1417</a>;
   resource page:
   <a href="https://geographiclib.sourceforge.io/tm.html"> tm.html</a>.

\b NOTE:
The numbering of the figures matches that in the paper cited above.  The
figures in this section are relatively small in order to allow them to
be displayed quickly.  Vector versions of these figures are available in
<a href="https://geographiclib.sourceforge.io/tm-figs.pdf"
type="application/pdf"> tm-figs.pdf</a>.  This allows you to magnify the
figures to show the details more clearly.

\image html gauss-schreiber-graticule-a.png "Fig. 1(a)"
Fig. 1(a):
The graticule for the spherical transverse Mercator projection.
The equator lies on \e y = 0.
Compare this with Lee, Fig. 1 (right), which shows the graticule for
half a sphere, but note that in his notation \e x and \e y have switched
meanings.  The graticule for the ellipsoid differs from that for a
sphere only in that the latitude lines have shifted slightly.  (The
conformal transformation from an ellipsoid to a sphere merely relabels
the lines of latitude.)  This projection places the point latitude =
0&deg;, longitude = 90&deg; at infinity.

\image html gauss-krueger-graticule-a.png "Fig. 1(b)"
Fig. 1(b):
The graticule for the Gauss-Kr&uuml;ger transverse Mercator projection.
The equator lies on \e y = 0 for longitude &lt; 81&deg;; beyond
this, it arcs up to meet \e y = 1.  Compare this with Lee, Fig. 45
(upper), which shows the graticule for the International Ellipsoid.  Lee,
Fig. 46, shows the graticule for the entire ellipsoid.  This projection
(like the Thompson projection) projects the ellipsoid to a finite area.

\image html thompson-tm-graticule-a.png "Fig. 1(c)"
Fig. 1(c):
The graticule for the Thompson transverse Mercator projection.  The
equator lies on \e y = 0 for longitude &lt; 81&deg;; at longitude =
81&deg;, it turns by 120&deg; and heads for \e y = 1.
Compare this with Lee, Fig. 43, which shows the graticule for the
International Ellipsoid.  Lee, Fig. 44, shows the graticule for the
entire ellipsoid.  This projection (like the Gauss-Kr&uuml;ger
projection) projects the ellipsoid to a finite area.

\image html gauss-krueger-error.png "Fig. 2"
Fig. 2:
The truncation error for the series for the Gauss-Kr&uuml;ger transverse
Mercator projection.  The blue curves show the truncation error for the
order of the series \e J = 2 (top) thru \e J = 12 (bottom).  The red
curves show the combined truncation and round-off errors for
 - float and \e J = 4 (top)
 - double and \e J = 6 (middle)
 - long double and \e J = 8 (bottom)

\image html gauss-krueger-graticule.png "Fig. 3(a)"
Fig. 3(a):
The graticule for the extended domain.  The blue lines show
latitude and longitude at multiples of 10&deg;.  The green lines
show 1&deg; intervals for longitude in [80&deg;, 90&deg;] and latitude in
[&minus;5&deg;, 10&deg;].

\image html gauss-krueger-convergence-scale.png "Fig. 3(b)"
Fig. 3(b):
The convergence and scale for the Gauss-Kr&uuml;ger
transverse Mercator projection in the extended domain.  The blue lines
emanating from the top left corner (the north pole) are lines of
constant convergence.  Convergence = 0&deg; is given by the
dog-legged line joining the points (0,1), (0,0), (1.71,0),
(1.71,&minus;&infin;).
Convergence = 90&deg; is given by the line y = 1.  The other
lines show multiples of 10&deg; between 0&deg; and
90&deg;.  The other blue, the green and the black lines show
scale = 1 thru 2 at intervals of 0.1, 2 thru 15 at intervals of 1, and
15 thru 35 at intervals of 5.  Multiples of 5 are shown in black,
multiples of 1 are shown in blue, and the rest are shown in green.
Scale = 1 is given by the line segment (0,0) to (0,1).  The red line
shows the equator between lon = 81&deg; and 90&deg;.  The
scale and convergence at the branch point are 1/\e e = 10 and
0&deg;, respectively.

\image html thompson-tm-graticule.png "Fig. 3(c)"
Fig. 3(c):
The graticule for the Thompson transverse Mercator
projection for the extended domain.  The range of the projection is the
rectangular region shown
 - 0 &le; \e u &le; K(<i>e</i><sup>2</sup>),
   0 &le; \e v &le; K(1 &minus; <i>e</i><sup>2</sup>)
 .
The coloring of the lines is the same as Fig. 3(a), except that latitude
lines extended down to &minus;10&deg; and a red line has been added
showing the line \e y = 0 for \e x &gt; 1.71 in the Gauss-Kr&uuml;ger
projection (Fig. 3(a)).  The extended Thompson projection figure has
reflection symmetry on all the four sides of Fig. 3(c).

<center>
Back to \ref greatellipse.  Forward to \ref geocentric.  Up to \ref contents.
</center>

**********************************************************************/
/**
\page geocentric Geocentric coordinates

<center>
Back to \ref transversemercator.  Forward to \ref auxlat.  Up to \ref contents.
</center>

The implementation of Geocentric::Reverse is adapted from
 - H. Vermeille,
   <a href="https://doi.org/10.1007/s00190-002-0273-6">
   Direct transformation from geocentric coordinates to geodetic
   coordinates</a>, J. Geodesy 76, 451--454 (2002).

This provides a closed-form solution but can't directly be applied close to
the center of the earth.  Several changes have been made to remove this
restriction and to improve the numerical accuracy.  Now the method is
accurate for all inputs (even if \e h is infinite).  The changes are
described in Appendix B of
 - C. F. F. Karney,
   <a href="https://arxiv.org/abs/1102.1215v1">Geodesics
   on an ellipsoid of revolution</a>,
   Feb. 2011; preprint
   <a href="https://arxiv.org/abs/1102.1215v1">arxiv:1102.1215v1</a>.
 .
Vermeille similarly updated his method in
 - H. Vermeille,
   <a href="https://doi.org/10.1007/s00190-010-0419-x">
   An analytical method to transform geocentric into
   geodetic coordinates</a>, J. Geodesy 85, 105--117 (2011).

The problems encountered near the center of the ellipsoid are:
 - There's a potential division by zero in the definition of \e s. The
   equations are easily reformulated to avoid this problem.
 - <i>t</i><sup>3</sup> may be negative.  This is OK; we just take the
   real root.
 - The solution for \e t may be complex.  However this leads to 3 real roots
   for <i>u</i>/\e r.  It's then just a matter of picking the one that computes
   the geodetic result which minimizes |<i>h</i>| and which avoids large
   round-off errors.
 - Some of the equations result in a large loss of accuracy due to
   subtracting nearly equal quantities.  E.g., \e k = sqrt(\e u + \e v +
   <i>w</i><sup>2</sup>) &minus; \e w is inaccurate if \e u + \e v is small;
   we can fix this by writing \e k = (\e u + \e v)/(sqrt(\e u + \e v +
   <i>w</i><sup>2</sup>) + \e w).

The error is computed as follows.  Write a version of
Geocentric::WGS84.Forward which uses long doubles (including using long
doubles for the WGS84 parameters).  Generate random (long double)
geodetic coordinates (\e lat0, \e lon0, \e h0) and use the "long double"
WGS84.Forward to obtain the corresponding (long double) geocentric
coordinates (\e x0, \e y0, \e z0).  [We restrict \e h0 so that \e h0
&ge; &minus; \e a (1 &minus; <i>e</i><sup>2</sup>) / sqrt(1 &minus;
<i>e</i><sup>2</sup> sin<sup>2</sup>\e lat0), which ensures that (\e
lat0, \e lon0, \e h0) is the principal geodetic inverse of (\e x0, \e
y0, \e z0).]  Because the forward calculation is numerically stable and
because long doubles (on Linux systems using g++) provide 11 bits
additional accuracy (about 3.3 decimal digits), we regard this set of
test data as exact.

Apply the double version of WGS84.Reverse to (\e x0, \e y0, \e z0) to
compute the approximate geodetic coordinates (\e lat1, \e lon1, \e h1).
Convert (\e lat1 &minus; \e lat0, \e lon1 &minus; \e lon0) to a
distance, \e ds, on the surface of the ellipsoid and define \e err =
hypot(\e ds, \e h1 &minus; \e h0).  For |<i>h0</i>| &lt; 5000&thinsp;km, we
have \e err &lt; 7&thinsp;nm (7 nanometers).

This methodology is not very useful very far from the globe, because the
absolute errors in the approximate geodetic height become large, or
within 50&thinsp;km of the center of the earth, because of errors in
computing the approximate geodetic latitude.  To illustrate the second
issue, the maximum value of \e err for \e h0 &lt; 0 is about 80&thinsp;mm.
The error is maximum close to the circle given by geocentric coordinates
satisfying hypot(\e x, \e y) = \e a <i>e</i><sup>2</sup> (=
42.7&thinsp;km), \e z = 0.  (This is the center of meridional curvature
for \e lat = 0.)  The geodetic latitude for these points is \e lat = 0.
However, if we move 1&thinsp;nm towards the center of the earth, the
geodetic latitude becomes 0.04&quot;, a distance of 1.4&thinsp;m from the
equator.  If, instead, we move 1&thinsp;nm up, the geodetic latitude
becomes 7.45&quot;, a distance of 229&thinsp;m from the equator.  In light of
this, Reverse does quite well in this vicinity.

To obtain a practical measure of the error for the general case we define
- <i>err</i><sub>h</sub> = |\e h1 &minus; <i>h0</i>| / max(1, \e h0 / \e a)
- for \e h0 &gt; 0, <i>err</i><sub>out</sub> = \e ds
- for \e h0 &lt; 0, apply the long double version of WGS84.Forward to (\e
  lat1, \e lon1, \e h1) to give (\e x1, \e y1, \e z1) and compute
  <i>err</i><sub>in</sub> = hypot(\e x1 &minus; \e x0, \e y1 &minus; \e
  y0, \e z1 &minus; \e z0).
.
We then find <i>err</i><sub>h</sub> &lt; 8&thinsp;nm,
<i>err</i><sub>out</sub> &lt; 4&thinsp;nm, and <i>err</i><sub>in</sub> <
7&thinsp;nm (1&thinsp;nm = 1 nanometer).

The testing has been confined to the WGS84 ellipsoid.  The method will
work for all ellipsoids used in terrestrial geodesy.  However, the
central region, which leads to multiple real roots for the cubic
equation in Reverse, pokes outside the ellipsoid (at the poles) for
ellipsoids with \e e &gt; 1/sqrt(2); Reverse has not been analyzed for this
case.  Similarly ellipsoids which are very nearly spherical may yield
inaccurate results due to underflow; in the other hand, the case of the
sphere, \e f = 0, is treated specially and gives accurate results.

Other comparable methods are K. M. Borkowski,
<a href="https://doi.org/10.1007/BF00643807"> Transformation
of geocentric to geodetic coordinates without approximations</a>,
Astrophys. Space Sci. 139, 1--4 (1987)
(<a href="https://doi.org/10.1007/BF00656995"> erratum</a>)
and T. Fukushima,
<a href="https://doi.org/10.1007/s001900050271"> Fast transform from
geocentric to geodetic coordinates</a>, J. Geodesy 73, 603--610 (1999).
However the choice of independent variables in these methods leads
to a loss of accuracy for points near the equatorial plane.

<center>
Back to \ref transversemercator.  Forward to \ref auxlat.  Up to \ref contents.
</center>

**********************************************************************/
/**
\page auxlat Auxiliary latitudes

<center>
Back to \ref geocentric.  Forward to \ref highprec.  Up to \ref contents.
</center>

This material is now written up as
 - C. F. F. Karney,<br>
   <a href="https://doi.org/10.1080/00396265.2023.2217604">
   On auxiliary latitudes</a>,<br>
   Survey Review 56(395), 165--180 (2024).<br>
   DOI: <a href="https://doi.org/10.1080/00396265.2023.2217604">
   10.1080/00396265.2023.2217604</a><br>
   preprint: <a href="https://arxiv.org/abs/2212.05818">arxiv:2212.05818</a>
 .
The implementation of the methods described in this paper is available
as the classes AuxAngle, AuxLatitude, and DAuxLatitude.
The series expansions described in the paper are available in
 - C. F. F. Karney,<br>
   <a href="https://doi.org/10.5281/zenodo.7382666">Series expansions
   for converting between auxiliary latitudes</a>,<br>
   December 2022.<br>
   <a href="https://doi.org/10.5281/zenodo.7382666">
   doi:10.5281/zenodo.7382666</a>
 .

Go to
 - \ref auxlatformula
 - \ref auxlattable
 - \ref auxlaterror

Six latitudes are used by GeographicLib:
- &phi;, the (geographic) latitude;
- &beta;, the parametric latitude;
- &theta;, the geocentric latitude;
- &mu;, the rectifying latitude;
- &chi;, the conformal latitude;
- &xi;, the authalic latitude.
.
The last five of these are called <i>auxiliary latitudes</i>.  These
quantities are all defined in the
<a href="https://en.wikipedia.org/wiki/Latitude#Auxiliary_latitudes">
Wikipedia article on latitudes</a>.  The Ellipsoid class contains
methods for converting all of these and the geographic latitude.

In addition there's the isometric latitude, &psi;, defined by &psi; =
gd<sup>&minus;1</sup>&chi; = sinh<sup>&minus;1</sup>&nbsp;tan&chi; and
&chi; = gd&psi; = tan<sup>&minus;1</sup>&nbsp;sinh&psi;.  This is not an
angle-like variable (for example, it diverges at the poles) and so we
don't treat it further here.  However conversions between &psi; and any
of the auxiliary latitudes is easily accomplished via an intermediate
conversion to &chi;.

The relations between &phi;, &beta;, and &theta; are all simple
elementary functions.  The latitudes &chi; and &xi; can be expressed as
elementary functions of &phi;; however, these functions can only be
inverted iteratively.  The rectifying latitude &mu; as a function of
&phi; (or &beta;) involves the incomplete elliptic integral of the
second kind (which is not an elementary function) and this needs to be
inverted iteratively.  The Ellipsoid class evaluates all the auxiliary
latitudes (and the corresponding inverse relations) in terms of their
basic definitions.

An alternative method of evaluating these auxiliary latitudes is in
terms of trigonometric series.  This offers some advantages:
- these series give a uniform way of expressing any latitude in terms of
  any other latitude;
- the evaluation may be faster, particularly if
  <a href="https://en.wikipedia.org/wiki/Clenshaw_algorithm#Meridian_arc_length_on_the_ellipsoid">
  Clenshaw summation</a> is used;
- provided that the flattening is sufficiently small, the result may be
  more accurate (because the round-off errors are smaller).

Here we give the complete matrix of relations between all six latitudes;
there are 30 (=&nbsp;6&thinsp;&times;&thinsp;5) such relations.  These
expansions complement the work of
- O. S. Adams,
  <a href="https://geodesy.noaa.gov/library/pdfs/Special_Publication_No_67.pdf">
  Latitude developments connected with geodesy and cartography</a>,
  Spec. Pub. 67 (US Coast and Geodetic Survey, 1921).
- P. Osborne,
  <a href="https://dx.doi.org/10.5281/zenodo.35392">
  The Mercator Projections</a> (2013), Chap. 5.
- S. Orihuela,
  <a href="https://www.academia.edu/7580468/Funciones_de_Latitud">
  Funciones de Latitud</a> (2013).
.
Here, the expansions are in terms of the third flattening <i>n</i> =
(<i>a</i>&nbsp;&minus;&nbsp;<i>b</i>)/(<i>a</i>&nbsp;+&nbsp;<i>b</i>).
This choice of expansion parameter results in expansions in which half
the coefficients vanish for all relations between &phi;, &beta;,
&theta;, and &mu;.  In addition, the expansions converge for |<i>n</i>|
&lt; 1 or <i>b</i>/<i>a</i> &isin; (0,&nbsp;&infin;).  These expansions
were obtained with the the maxima code, <a
href="auxlat.mac">auxlat.mac</a>.

Adams (1921) uses the eccentricity squared <i>e</i><sup>2</sup> as the
expansion parameter, but the resulting series only converge for
|<i>e</i><sup>2</sup>| &lt; 1 or <i>b</i>/<i>a</i> &isin;
(0,&nbsp;&radic;2).  In addition, it is shown in \ref auxlaterror, that
the errors when the series are truncated are much worse than for the
corresponding series in \e n.

\b NOTE: The assertions about convergence above are too optimistic.
Some of the series do indeed converge for |<i>n</i>| &lt; 1.  However
others have a smaller radius of convergence.  More on this later&hellip;

\section auxlatformula Series approximations for conversions

Here are the relations between &phi;, &beta;, &theta;, and &mu; carried
out to 4th order in <i>n</i>:
\f[
\begin{align}
\beta-\phi&=\textstyle{}
-n\sin 2\phi
+\frac{1}{2}n^{2}\sin 4\phi
-\frac{1}{3}n^{3}\sin 6\phi
+\frac{1}{4}n^{4}\sin 8\phi
-\ldots\\
\phi-\beta&=\textstyle{}
+n\sin 2\beta
+\frac{1}{2}n^{2}\sin 4\beta
+\frac{1}{3}n^{3}\sin 6\beta
+\frac{1}{4}n^{4}\sin 8\beta
+\ldots\\
\theta-\phi&=\textstyle{}
-\bigl(2n-2n^{3}\bigr)\sin 2\phi
+\bigl(2n^{2}-4n^{4}\bigr)\sin 4\phi
-\frac{8}{3}n^{3}\sin 6\phi
+4n^{4}\sin 8\phi
-\ldots\\
\phi-\theta&=\textstyle{}
+\bigl(2n-2n^{3}\bigr)\sin 2\theta
+\bigl(2n^{2}-4n^{4}\bigr)\sin 4\theta
+\frac{8}{3}n^{3}\sin 6\theta
+4n^{4}\sin 8\theta
+\ldots\\
\theta-\beta&=\textstyle{}
-n\sin 2\beta
+\frac{1}{2}n^{2}\sin 4\beta
-\frac{1}{3}n^{3}\sin 6\beta
+\frac{1}{4}n^{4}\sin 8\beta
-\ldots\\
\beta-\theta&=\textstyle{}
+n\sin 2\theta
+\frac{1}{2}n^{2}\sin 4\theta
+\frac{1}{3}n^{3}\sin 6\theta
+\frac{1}{4}n^{4}\sin 8\theta
+\ldots\\
\mu-\phi&=\textstyle{}
-\bigl(\frac{3}{2}n-\frac{9}{16}n^{3}\bigr)\sin 2\phi
+\bigl(\frac{15}{16}n^{2}-\frac{15}{32}n^{4}\bigr)\sin 4\phi
-\frac{35}{48}n^{3}\sin 6\phi
+\frac{315}{512}n^{4}\sin 8\phi
-\ldots\\
\phi-\mu&=\textstyle{}
+\bigl(\frac{3}{2}n-\frac{27}{32}n^{3}\bigr)\sin 2\mu
+\bigl(\frac{21}{16}n^{2}-\frac{55}{32}n^{4}\bigr)\sin 4\mu
+\frac{151}{96}n^{3}\sin 6\mu
+\frac{1097}{512}n^{4}\sin 8\mu
+\ldots\\
\mu-\beta&=\textstyle{}
-\bigl(\frac{1}{2}n-\frac{3}{16}n^{3}\bigr)\sin 2\beta
-\bigl(\frac{1}{16}n^{2}-\frac{1}{32}n^{4}\bigr)\sin 4\beta
-\frac{1}{48}n^{3}\sin 6\beta
-\frac{5}{512}n^{4}\sin 8\beta
-\ldots\\
\beta-\mu&=\textstyle{}
+\bigl(\frac{1}{2}n-\frac{9}{32}n^{3}\bigr)\sin 2\mu
+\bigl(\frac{5}{16}n^{2}-\frac{37}{96}n^{4}\bigr)\sin 4\mu
+\frac{29}{96}n^{3}\sin 6\mu
+\frac{539}{1536}n^{4}\sin 8\mu
+\ldots\\
\mu-\theta&=\textstyle{}
+\bigl(\frac{1}{2}n+\frac{13}{16}n^{3}\bigr)\sin 2\theta
-\bigl(\frac{1}{16}n^{2}-\frac{33}{32}n^{4}\bigr)\sin 4\theta
-\frac{5}{16}n^{3}\sin 6\theta
-\frac{261}{512}n^{4}\sin 8\theta
-\ldots\\
\theta-\mu&=\textstyle{}
-\bigl(\frac{1}{2}n+\frac{23}{32}n^{3}\bigr)\sin 2\mu
+\bigl(\frac{5}{16}n^{2}-\frac{5}{96}n^{4}\bigr)\sin 4\mu
+\frac{1}{32}n^{3}\sin 6\mu
+\frac{283}{1536}n^{4}\sin 8\mu
+\ldots\\
\end{align}
\f]

Here are the remaining relations (including &chi; and &xi;) carried out
to 3rd order in <i>n</i>:
\f[
\begin{align}
\chi-\phi&=\textstyle{}
-\bigl(2n-\frac{2}{3}n^{2}-\frac{4}{3}n^{3}\bigr)\sin 2\phi
+\bigl(\frac{5}{3}n^{2}-\frac{16}{15}n^{3}\bigr)\sin 4\phi
-\frac{26}{15}n^{3}\sin 6\phi
+\ldots\\
\phi-\chi&=\textstyle{}
+\bigl(2n-\frac{2}{3}n^{2}-2n^{3}\bigr)\sin 2\chi
+\bigl(\frac{7}{3}n^{2}-\frac{8}{5}n^{3}\bigr)\sin 4\chi
+\frac{56}{15}n^{3}\sin 6\chi
+\ldots\\
\chi-\beta&=\textstyle{}
-\bigl(n-\frac{2}{3}n^{2}\bigr)\sin 2\beta
+\bigl(\frac{1}{6}n^{2}-\frac{2}{5}n^{3}\bigr)\sin 4\beta
-\frac{1}{15}n^{3}\sin 6\beta
+\ldots\\
\beta-\chi&=\textstyle{}
+\bigl(n-\frac{2}{3}n^{2}-\frac{1}{3}n^{3}\bigr)\sin 2\chi
+\bigl(\frac{5}{6}n^{2}-\frac{14}{15}n^{3}\bigr)\sin 4\chi
+\frac{16}{15}n^{3}\sin 6\chi
+\ldots\\
\chi-\theta&=\textstyle{}
+\bigl(\frac{2}{3}n^{2}+\frac{2}{3}n^{3}\bigr)\sin 2\theta
-\bigl(\frac{1}{3}n^{2}-\frac{4}{15}n^{3}\bigr)\sin 4\theta
-\frac{2}{5}n^{3}\sin 6\theta
-\ldots\\
\theta-\chi&=\textstyle{}
-\bigl(\frac{2}{3}n^{2}+\frac{2}{3}n^{3}\bigr)\sin 2\chi
+\bigl(\frac{1}{3}n^{2}-\frac{4}{15}n^{3}\bigr)\sin 4\chi
+\frac{2}{5}n^{3}\sin 6\chi
+\ldots\\
\chi-\mu&=\textstyle{}
-\bigl(\frac{1}{2}n-\frac{2}{3}n^{2}+\frac{37}{96}n^{3}\bigr)\sin 2\mu
-\bigl(\frac{1}{48}n^{2}+\frac{1}{15}n^{3}\bigr)\sin 4\mu
-\frac{17}{480}n^{3}\sin 6\mu
-\ldots\\
\mu-\chi&=\textstyle{}
+\bigl(\frac{1}{2}n-\frac{2}{3}n^{2}+\frac{5}{16}n^{3}\bigr)\sin 2\chi
+\bigl(\frac{13}{48}n^{2}-\frac{3}{5}n^{3}\bigr)\sin 4\chi
+\frac{61}{240}n^{3}\sin 6\chi
+\ldots\\
\xi-\phi&=\textstyle{}
-\bigl(\frac{4}{3}n+\frac{4}{45}n^{2}-\frac{88}{315}n^{3}\bigr)\sin 2\phi
+\bigl(\frac{34}{45}n^{2}+\frac{8}{105}n^{3}\bigr)\sin 4\phi
-\frac{1532}{2835}n^{3}\sin 6\phi
+\ldots\\
\phi-\xi&=\textstyle{}
+\bigl(\frac{4}{3}n+\frac{4}{45}n^{2}-\frac{16}{35}n^{3}\bigr)\sin 2\xi
+\bigl(\frac{46}{45}n^{2}+\frac{152}{945}n^{3}\bigr)\sin 4\xi
+\frac{3044}{2835}n^{3}\sin 6\xi
+\ldots\\
\xi-\beta&=\textstyle{}
-\bigl(\frac{1}{3}n+\frac{4}{45}n^{2}-\frac{32}{315}n^{3}\bigr)\sin 2\beta
-\bigl(\frac{7}{90}n^{2}+\frac{4}{315}n^{3}\bigr)\sin 4\beta
-\frac{83}{2835}n^{3}\sin 6\beta
-\ldots\\
\beta-\xi&=\textstyle{}
+\bigl(\frac{1}{3}n+\frac{4}{45}n^{2}-\frac{46}{315}n^{3}\bigr)\sin 2\xi
+\bigl(\frac{17}{90}n^{2}+\frac{68}{945}n^{3}\bigr)\sin 4\xi
+\frac{461}{2835}n^{3}\sin 6\xi
+\ldots\\
\xi-\theta&=\textstyle{}
+\bigl(\frac{2}{3}n-\frac{4}{45}n^{2}+\frac{62}{105}n^{3}\bigr)\sin 2\theta
+\bigl(\frac{4}{45}n^{2}-\frac{32}{315}n^{3}\bigr)\sin 4\theta
-\frac{524}{2835}n^{3}\sin 6\theta
-\ldots\\
\theta-\xi&=\textstyle{}
-\bigl(\frac{2}{3}n-\frac{4}{45}n^{2}+\frac{158}{315}n^{3}\bigr)\sin 2\xi
+\bigl(\frac{16}{45}n^{2}-\frac{16}{945}n^{3}\bigr)\sin 4\xi
-\frac{232}{2835}n^{3}\sin 6\xi
+\ldots\\
\xi-\mu&=\textstyle{}
+\bigl(\frac{1}{6}n-\frac{4}{45}n^{2}-\frac{817}{10080}n^{3}\bigr)\sin 2\mu
+\bigl(\frac{49}{720}n^{2}-\frac{2}{35}n^{3}\bigr)\sin 4\mu
+\frac{4463}{90720}n^{3}\sin 6\mu
+\ldots\\
\mu-\xi&=\textstyle{}
-\bigl(\frac{1}{6}n-\frac{4}{45}n^{2}-\frac{121}{1680}n^{3}\bigr)\sin 2\xi
-\bigl(\frac{29}{720}n^{2}-\frac{26}{945}n^{3}\bigr)\sin 4\xi
-\frac{1003}{45360}n^{3}\sin 6\xi
-\ldots\\
\xi-\chi&=\textstyle{}
+\bigl(\frac{2}{3}n-\frac{34}{45}n^{2}+\frac{46}{315}n^{3}\bigr)\sin 2\chi
+\bigl(\frac{19}{45}n^{2}-\frac{256}{315}n^{3}\bigr)\sin 4\chi
+\frac{248}{567}n^{3}\sin 6\chi
+\ldots\\
\chi-\xi&=\textstyle{}
-\bigl(\frac{2}{3}n-\frac{34}{45}n^{2}+\frac{88}{315}n^{3}\bigr)\sin 2\xi
+\bigl(\frac{1}{45}n^{2}-\frac{184}{945}n^{3}\bigr)\sin 4\xi
-\frac{106}{2835}n^{3}\sin 6\xi
-\ldots\\
\end{align}
\f]

\section auxlattable Series approximations in tabular form

Finally, this is a listing of all the coefficients for the expansions
carried out to 8th order in <i>n</i>.  Here's how to interpret this
data: the 5th line for &phi;&nbsp;&minus;&nbsp;&theta; is <tt>[32/5, 0,
-32, 0]</tt>; this means that the coefficient of sin(10&theta;) is
[(32/5)<i>n</i><sup>5</sup>&nbsp;&minus;
32<i>n</i><sup>7</sup>&nbsp;+&nbsp;<i>O</i>(<i>n</i><sup>9</sup>)].
<p>&beta;&nbsp;&minus;&nbsp;&phi;:<br><tt><small>
&nbsp;&nbsp;&nbsp;[-1, 0, 0, 0, 0, 0, 0, 0]<br>
&nbsp;&nbsp;&nbsp;[1/2, 0, 0, 0, 0, 0, 0]<br>
&nbsp;&nbsp;&nbsp;[-1/3, 0, 0, 0, 0, 0]<br>
&nbsp;&nbsp;&nbsp;[1/4, 0, 0, 0, 0]<br>
&nbsp;&nbsp;&nbsp;[-1/5, 0, 0, 0]<br>
&nbsp;&nbsp;&nbsp;[1/6, 0, 0]<br>
&nbsp;&nbsp;&nbsp;[-1/7, 0]<br>
&nbsp;&nbsp;&nbsp;[1/8]<br>
</small></tt>
<p>&phi;&nbsp;&minus;&nbsp;&beta;:<br><tt><small>
&nbsp;&nbsp;&nbsp;[1, 0, 0, 0, 0, 0, 0, 0]<br>
&nbsp;&nbsp;&nbsp;[1/2, 0, 0, 0, 0, 0, 0]<br>
&nbsp;&nbsp;&nbsp;[1/3, 0, 0, 0, 0, 0]<br>
&nbsp;&nbsp;&nbsp;[1/4, 0, 0, 0, 0]<br>
&nbsp;&nbsp;&nbsp;[1/5, 0, 0, 0]<br>
&nbsp;&nbsp;&nbsp;[1/6, 0, 0]<br>
&nbsp;&nbsp;&nbsp;[1/7, 0]<br>
&nbsp;&nbsp;&nbsp;[1/8]<br>
</small></tt>
<p>&theta;&nbsp;&minus;&nbsp;&phi;:<br><tt><small>
&nbsp;&nbsp;&nbsp;[-2, 0, 2, 0, -2, 0, 2, 0]<br>
&nbsp;&nbsp;&nbsp;[2, 0, -4, 0, 6, 0, -8]<br>
&nbsp;&nbsp;&nbsp;[-8/3, 0, 8, 0, -16, 0]<br>
&nbsp;&nbsp;&nbsp;[4, 0, -16, 0, 40]<br>
&nbsp;&nbsp;&nbsp;[-32/5, 0, 32, 0]<br>
&nbsp;&nbsp;&nbsp;[32/3, 0, -64]<br>
&nbsp;&nbsp;&nbsp;[-128/7, 0]<br>
&nbsp;&nbsp;&nbsp;[32]<br>
</small></tt>
<p>&phi;&nbsp;&minus;&nbsp;&theta;:<br><tt><small>
&nbsp;&nbsp;&nbsp;[2, 0, -2, 0, 2, 0, -2, 0]<br>
&nbsp;&nbsp;&nbsp;[2, 0, -4, 0, 6, 0, -8]<br>
&nbsp;&nbsp;&nbsp;[8/3, 0, -8, 0, 16, 0]<br>
&nbsp;&nbsp;&nbsp;[4, 0, -16, 0, 40]<br>
&nbsp;&nbsp;&nbsp;[32/5, 0, -32, 0]<br>
&nbsp;&nbsp;&nbsp;[32/3, 0, -64]<br>
&nbsp;&nbsp;&nbsp;[128/7, 0]<br>
&nbsp;&nbsp;&nbsp;[32]<br>
</small></tt>
<p>&theta;&nbsp;&minus;&nbsp;&beta;:<br><tt><small>
&nbsp;&nbsp;&nbsp;[-1, 0, 0, 0, 0, 0, 0, 0]<br>
&nbsp;&nbsp;&nbsp;[1/2, 0, 0, 0, 0, 0, 0]<br>
&nbsp;&nbsp;&nbsp;[-1/3, 0, 0, 0, 0, 0]<br>
&nbsp;&nbsp;&nbsp;[1/4, 0, 0, 0, 0]<br>
&nbsp;&nbsp;&nbsp;[-1/5, 0, 0, 0]<br>
&nbsp;&nbsp;&nbsp;[1/6, 0, 0]<br>
&nbsp;&nbsp;&nbsp;[-1/7, 0]<br>
&nbsp;&nbsp;&nbsp;[1/8]<br>
</small></tt>
<p>&beta;&nbsp;&minus;&nbsp;&theta;:<br><tt><small>
&nbsp;&nbsp;&nbsp;[1, 0, 0, 0, 0, 0, 0, 0]<br>
&nbsp;&nbsp;&nbsp;[1/2, 0, 0, 0, 0, 0, 0]<br>
&nbsp;&nbsp;&nbsp;[1/3, 0, 0, 0, 0, 0]<br>
&nbsp;&nbsp;&nbsp;[1/4, 0, 0, 0, 0]<br>
&nbsp;&nbsp;&nbsp;[1/5, 0, 0, 0]<br>
&nbsp;&nbsp;&nbsp;[1/6, 0, 0]<br>
&nbsp;&nbsp;&nbsp;[1/7, 0]<br>
&nbsp;&nbsp;&nbsp;[1/8]<br>
</small></tt>
<p>&mu;&nbsp;&minus;&nbsp;&phi;:<br><tt><small>
&nbsp;&nbsp;&nbsp;[-3/2, 0, 9/16, 0, -3/32, 0, 57/2048, 0]<br>
&nbsp;&nbsp;&nbsp;[15/16, 0, -15/32, 0, 135/2048, 0, -105/4096]<br>
&nbsp;&nbsp;&nbsp;[-35/48, 0, 105/256, 0, -105/2048, 0]<br>
&nbsp;&nbsp;&nbsp;[315/512, 0, -189/512, 0, 693/16384]<br>
&nbsp;&nbsp;&nbsp;[-693/1280, 0, 693/2048, 0]<br>
&nbsp;&nbsp;&nbsp;[1001/2048, 0, -1287/4096]<br>
&nbsp;&nbsp;&nbsp;[-6435/14336, 0]<br>
&nbsp;&nbsp;&nbsp;[109395/262144]<br>
</small></tt>
<p>&phi;&nbsp;&minus;&nbsp;&mu;:<br><tt><small>
&nbsp;&nbsp;&nbsp;[3/2, 0, -27/32, 0, 269/512, 0, -6607/24576, 0]<br>
&nbsp;&nbsp;&nbsp;[21/16, 0, -55/32, 0, 6759/4096, 0, -155113/122880]<br>
&nbsp;&nbsp;&nbsp;[151/96, 0, -417/128, 0, 87963/20480, 0]<br>
&nbsp;&nbsp;&nbsp;[1097/512, 0, -15543/2560, 0, 2514467/245760]<br>
&nbsp;&nbsp;&nbsp;[8011/2560, 0, -69119/6144, 0]<br>
&nbsp;&nbsp;&nbsp;[293393/61440, 0, -5962461/286720]<br>
&nbsp;&nbsp;&nbsp;[6459601/860160, 0]<br>
&nbsp;&nbsp;&nbsp;[332287993/27525120]<br>
</small></tt>
<p>&mu;&nbsp;&minus;&nbsp;&beta;:<br><tt><small>
&nbsp;&nbsp;&nbsp;[-1/2, 0, 3/16, 0, -1/32, 0, 19/2048, 0]<br>
&nbsp;&nbsp;&nbsp;[-1/16, 0, 1/32, 0, -9/2048, 0, 7/4096]<br>
&nbsp;&nbsp;&nbsp;[-1/48, 0, 3/256, 0, -3/2048, 0]<br>
&nbsp;&nbsp;&nbsp;[-5/512, 0, 3/512, 0, -11/16384]<br>
&nbsp;&nbsp;&nbsp;[-7/1280, 0, 7/2048, 0]<br>
&nbsp;&nbsp;&nbsp;[-7/2048, 0, 9/4096]<br>
&nbsp;&nbsp;&nbsp;[-33/14336, 0]<br>
&nbsp;&nbsp;&nbsp;[-429/262144]<br>
</small></tt>
<p>&beta;&nbsp;&minus;&nbsp;&mu;:<br><tt><small>
&nbsp;&nbsp;&nbsp;[1/2, 0, -9/32, 0, 205/1536, 0, -4879/73728, 0]<br>
&nbsp;&nbsp;&nbsp;[5/16, 0, -37/96, 0, 1335/4096, 0, -86171/368640]<br>
&nbsp;&nbsp;&nbsp;[29/96, 0, -75/128, 0, 2901/4096, 0]<br>
&nbsp;&nbsp;&nbsp;[539/1536, 0, -2391/2560, 0, 1082857/737280]<br>
&nbsp;&nbsp;&nbsp;[3467/7680, 0, -28223/18432, 0]<br>
&nbsp;&nbsp;&nbsp;[38081/61440, 0, -733437/286720]<br>
&nbsp;&nbsp;&nbsp;[459485/516096, 0]<br>
&nbsp;&nbsp;&nbsp;[109167851/82575360]<br>
</small></tt>
<p>&mu;&nbsp;&minus;&nbsp;&theta;:<br><tt><small>
&nbsp;&nbsp;&nbsp;[1/2, 0, 13/16, 0, -15/32, 0, 509/2048, 0]<br>
&nbsp;&nbsp;&nbsp;[-1/16, 0, 33/32, 0, -1673/2048, 0, 2599/4096]<br>
&nbsp;&nbsp;&nbsp;[-5/16, 0, 349/256, 0, -2989/2048, 0]<br>
&nbsp;&nbsp;&nbsp;[-261/512, 0, 963/512, 0, -43531/16384]<br>
&nbsp;&nbsp;&nbsp;[-921/1280, 0, 5545/2048, 0]<br>
&nbsp;&nbsp;&nbsp;[-6037/6144, 0, 16617/4096]<br>
&nbsp;&nbsp;&nbsp;[-19279/14336, 0]<br>
&nbsp;&nbsp;&nbsp;[-490925/262144]<br>
</small></tt>
<p>&theta;&nbsp;&minus;&nbsp;&mu;:<br><tt><small>
&nbsp;&nbsp;&nbsp;[-1/2, 0, -23/32, 0, 499/1536, 0, -14321/73728, 0]<br>
&nbsp;&nbsp;&nbsp;[5/16, 0, -5/96, 0, 6565/12288, 0, -201467/368640]<br>
&nbsp;&nbsp;&nbsp;[1/32, 0, -77/128, 0, 2939/4096, 0]<br>
&nbsp;&nbsp;&nbsp;[283/1536, 0, -4037/7680, 0, 1155049/737280]<br>
&nbsp;&nbsp;&nbsp;[1301/7680, 0, -19465/18432, 0]<br>
&nbsp;&nbsp;&nbsp;[17089/61440, 0, -442269/286720]<br>
&nbsp;&nbsp;&nbsp;[198115/516096, 0]<br>
&nbsp;&nbsp;&nbsp;[48689387/82575360]<br>
</small></tt>
<p>&chi;&nbsp;&minus;&nbsp;&phi;:<br><tt><small>
&nbsp;&nbsp;&nbsp;[-2, 2/3, 4/3, -82/45, 32/45, 4642/4725, -8384/4725, 1514/1323]<br>
&nbsp;&nbsp;&nbsp;[5/3, -16/15, -13/9, 904/315, -1522/945, -2288/1575, 142607/42525]<br>
&nbsp;&nbsp;&nbsp;[-26/15, 34/21, 8/5, -12686/2835, 44644/14175, 120202/51975]<br>
&nbsp;&nbsp;&nbsp;[1237/630, -12/5, -24832/14175, 1077964/155925, -1097407/187110]<br>
&nbsp;&nbsp;&nbsp;[-734/315, 109598/31185, 1040/567, -12870194/1216215]<br>
&nbsp;&nbsp;&nbsp;[444337/155925, -941912/184275, -126463/72765]<br>
&nbsp;&nbsp;&nbsp;[-2405834/675675, 3463678/467775]<br>
&nbsp;&nbsp;&nbsp;[256663081/56756700]<br>
</small></tt>
<p>&phi;&nbsp;&minus;&nbsp;&chi;:<br><tt><small>
&nbsp;&nbsp;&nbsp;[2, -2/3, -2, 116/45, 26/45, -2854/675, 16822/4725, 189416/99225]<br>
&nbsp;&nbsp;&nbsp;[7/3, -8/5, -227/45, 2704/315, 2323/945, -31256/1575, 141514/8505]<br>
&nbsp;&nbsp;&nbsp;[56/15, -136/35, -1262/105, 73814/2835, 98738/14175, -2363828/31185]<br>
&nbsp;&nbsp;&nbsp;[4279/630, -332/35, -399572/14175, 11763988/155925, 14416399/935550]<br>
&nbsp;&nbsp;&nbsp;[4174/315, -144838/6237, -2046082/31185, 258316372/1216215]<br>
&nbsp;&nbsp;&nbsp;[601676/22275, -115444544/2027025, -2155215124/14189175]<br>
&nbsp;&nbsp;&nbsp;[38341552/675675, -170079376/1216215]<br>
&nbsp;&nbsp;&nbsp;[1383243703/11351340]<br>
</small></tt>
<p>&chi;&nbsp;&minus;&nbsp;&beta;:<br><tt><small>
&nbsp;&nbsp;&nbsp;[-1, 2/3, 0, -16/45, 2/5, -998/4725, -34/4725, 1384/11025]<br>
&nbsp;&nbsp;&nbsp;[1/6, -2/5, 19/45, -22/105, -2/27, 1268/4725, -12616/42525]<br>
&nbsp;&nbsp;&nbsp;[-1/15, 16/105, -22/105, 116/567, -1858/14175, 1724/51975]<br>
&nbsp;&nbsp;&nbsp;[17/1260, -8/105, 2123/14175, -26836/155925, 115249/935550]<br>
&nbsp;&nbsp;&nbsp;[-1/105, 128/4455, -424/6237, 140836/1216215]<br>
&nbsp;&nbsp;&nbsp;[149/311850, -31232/2027025, 210152/4729725]<br>
&nbsp;&nbsp;&nbsp;[-499/225225, 30208/6081075]<br>
&nbsp;&nbsp;&nbsp;[-68251/113513400]<br>
</small></tt>
<p>&beta;&nbsp;&minus;&nbsp;&chi;:<br><tt><small>
&nbsp;&nbsp;&nbsp;[1, -2/3, -1/3, 38/45, -1/3, -3118/4725, 4769/4725, -25666/99225]<br>
&nbsp;&nbsp;&nbsp;[5/6, -14/15, -7/9, 50/21, -247/270, -14404/4725, 193931/42525]<br>
&nbsp;&nbsp;&nbsp;[16/15, -34/21, -5/3, 17564/2835, -36521/14175, -1709614/155925]<br>
&nbsp;&nbsp;&nbsp;[2069/1260, -28/9, -49877/14175, 2454416/155925, -637699/85050]<br>
&nbsp;&nbsp;&nbsp;[883/315, -28244/4455, -20989/2835, 48124558/1216215]<br>
&nbsp;&nbsp;&nbsp;[797222/155925, -2471888/184275, -16969807/1091475]<br>
&nbsp;&nbsp;&nbsp;[2199332/225225, -1238578/42525]<br>
&nbsp;&nbsp;&nbsp;[87600385/4540536]<br>
</small></tt>
<p>&chi;&nbsp;&minus;&nbsp;&theta;:<br><tt><small>
&nbsp;&nbsp;&nbsp;[0, 2/3, 2/3, -2/9, -14/45, 1042/4725, 18/175, -1738/11025]<br>
&nbsp;&nbsp;&nbsp;[-1/3, 4/15, 43/45, -4/45, -712/945, 332/945, 23159/42525]<br>
&nbsp;&nbsp;&nbsp;[-2/5, 2/105, 124/105, 274/2835, -1352/945, 13102/31185]<br>
&nbsp;&nbsp;&nbsp;[-55/126, -16/105, 21068/14175, 1528/4725, -2414843/935550]<br>
&nbsp;&nbsp;&nbsp;[-22/45, -9202/31185, 20704/10395, 60334/93555]<br>
&nbsp;&nbsp;&nbsp;[-90263/155925, -299444/675675, 40458083/14189175]<br>
&nbsp;&nbsp;&nbsp;[-8962/12285, -3818498/6081075]<br>
&nbsp;&nbsp;&nbsp;[-4259027/4365900]<br>
</small></tt>
<p>&theta;&nbsp;&minus;&nbsp;&chi;:<br><tt><small>
&nbsp;&nbsp;&nbsp;[0, -2/3, -2/3, 4/9, 2/9, -3658/4725, 76/225, 64424/99225]<br>
&nbsp;&nbsp;&nbsp;[1/3, -4/15, -23/45, 68/45, 61/135, -2728/945, 2146/1215]<br>
&nbsp;&nbsp;&nbsp;[2/5, -24/35, -46/35, 9446/2835, 428/945, -95948/10395]<br>
&nbsp;&nbsp;&nbsp;[83/126, -80/63, -34712/14175, 4472/525, 29741/85050]<br>
&nbsp;&nbsp;&nbsp;[52/45, -2362/891, -17432/3465, 280108/13365]<br>
&nbsp;&nbsp;&nbsp;[335882/155925, -548752/96525, -48965632/4729725]<br>
&nbsp;&nbsp;&nbsp;[51368/12285, -197456/15795]<br>
&nbsp;&nbsp;&nbsp;[1461335/174636]<br>
</small></tt>
<p>&chi;&nbsp;&minus;&nbsp;&mu;:<br><tt><small>
&nbsp;&nbsp;&nbsp;[-1/2, 2/3, -37/96, 1/360, 81/512, -96199/604800, 5406467/38707200, -7944359/67737600]<br>
&nbsp;&nbsp;&nbsp;[-1/48, -1/15, 437/1440, -46/105, 1118711/3870720, -51841/1209600, -24749483/348364800]<br>
&nbsp;&nbsp;&nbsp;[-17/480, 37/840, 209/4480, -5569/90720, -9261899/58060800, 6457463/17740800]<br>
&nbsp;&nbsp;&nbsp;[-4397/161280, 11/504, 830251/7257600, -466511/2494800, -324154477/7664025600]<br>
&nbsp;&nbsp;&nbsp;[-4583/161280, 108847/3991680, 8005831/63866880, -22894433/124540416]<br>
&nbsp;&nbsp;&nbsp;[-20648693/638668800, 16363163/518918400, 2204645983/12915302400]<br>
&nbsp;&nbsp;&nbsp;[-219941297/5535129600, 497323811/12454041600]<br>
&nbsp;&nbsp;&nbsp;[-191773887257/3719607091200]<br>
</small></tt>
<p>&mu;&nbsp;&minus;&nbsp;&chi;:<br><tt><small>
&nbsp;&nbsp;&nbsp;[1/2, -2/3, 5/16, 41/180, -127/288, 7891/37800, 72161/387072, -18975107/50803200]<br>
&nbsp;&nbsp;&nbsp;[13/48, -3/5, 557/1440, 281/630, -1983433/1935360, 13769/28800, 148003883/174182400]<br>
&nbsp;&nbsp;&nbsp;[61/240, -103/140, 15061/26880, 167603/181440, -67102379/29030400, 79682431/79833600]<br>
&nbsp;&nbsp;&nbsp;[49561/161280, -179/168, 6601661/7257600, 97445/49896, -40176129013/7664025600]<br>
&nbsp;&nbsp;&nbsp;[34729/80640, -3418889/1995840, 14644087/9123840, 2605413599/622702080]<br>
&nbsp;&nbsp;&nbsp;[212378941/319334400, -30705481/10378368, 175214326799/58118860800]<br>
&nbsp;&nbsp;&nbsp;[1522256789/1383782400, -16759934899/3113510400]<br>
&nbsp;&nbsp;&nbsp;[1424729850961/743921418240]<br>
</small></tt>
<p>&xi;&nbsp;&minus;&nbsp;&phi;:<br><tt><small>
&nbsp;&nbsp;&nbsp;[-4/3, -4/45, 88/315, 538/4725, 20824/467775, -44732/2837835, -86728/16372125, -88002076/13956067125]<br>
&nbsp;&nbsp;&nbsp;[34/45, 8/105, -2482/14175, -37192/467775, -12467764/212837625, -895712/147349125, -2641983469/488462349375]<br>
&nbsp;&nbsp;&nbsp;[-1532/2835, -898/14175, 54968/467775, 100320856/1915538625, 240616/4209975, 8457703444/488462349375]<br>
&nbsp;&nbsp;&nbsp;[6007/14175, 24496/467775, -5884124/70945875, -4832848/147349125, -4910552477/97692469875]<br>
&nbsp;&nbsp;&nbsp;[-23356/66825, -839792/19348875, 816824/13395375, 9393713176/488462349375]<br>
&nbsp;&nbsp;&nbsp;[570284222/1915538625, 1980656/54729675, -4532926649/97692469875]<br>
&nbsp;&nbsp;&nbsp;[-496894276/1915538625, -14848113968/488462349375]<br>
&nbsp;&nbsp;&nbsp;[224557742191/976924698750]<br>
</small></tt>
<p>&phi;&nbsp;&minus;&nbsp;&xi;:<br><tt><small>
&nbsp;&nbsp;&nbsp;[4/3, 4/45, -16/35, -2582/14175, 60136/467775, 28112932/212837625, 22947844/1915538625, -1683291094/37574026875]<br>
&nbsp;&nbsp;&nbsp;[46/45, 152/945, -11966/14175, -21016/51975, 251310128/638512875, 1228352/3007125, -14351220203/488462349375]<br>
&nbsp;&nbsp;&nbsp;[3044/2835, 3802/14175, -94388/66825, -8797648/10945935, 138128272/147349125, 505559334506/488462349375]<br>
&nbsp;&nbsp;&nbsp;[6059/4725, 41072/93555, -1472637812/638512875, -45079184/29469825, 973080708361/488462349375]<br>
&nbsp;&nbsp;&nbsp;[768272/467775, 455935736/638512875, -550000184/147349125, -1385645336626/488462349375]<br>
&nbsp;&nbsp;&nbsp;[4210684958/1915538625, 443810768/383107725, -2939205114427/488462349375]<br>
&nbsp;&nbsp;&nbsp;[387227992/127702575, 101885255158/54273594375]<br>
&nbsp;&nbsp;&nbsp;[1392441148867/325641566250]<br>
</small></tt>
<p>&xi;&nbsp;&minus;&nbsp;&beta;:<br><tt><small>
&nbsp;&nbsp;&nbsp;[-1/3, -4/45, 32/315, 34/675, 2476/467775, -70496/8513505, -18484/4343625, 29232878/97692469875]<br>
&nbsp;&nbsp;&nbsp;[-7/90, -4/315, 74/2025, 3992/467775, 53836/212837625, -4160804/1915538625, -324943819/488462349375]<br>
&nbsp;&nbsp;&nbsp;[-83/2835, 2/14175, 7052/467775, -661844/1915538625, 237052/383107725, -168643106/488462349375]<br>
&nbsp;&nbsp;&nbsp;[-797/56700, 934/467775, 1425778/212837625, -2915326/1915538625, 113042383/97692469875]<br>
&nbsp;&nbsp;&nbsp;[-3673/467775, 390088/212837625, 6064888/1915538625, -558526274/488462349375]<br>
&nbsp;&nbsp;&nbsp;[-18623681/3831077250, 41288/29469825, 155665021/97692469875]<br>
&nbsp;&nbsp;&nbsp;[-6205669/1915538625, 504234982/488462349375]<br>
&nbsp;&nbsp;&nbsp;[-8913001661/3907698795000]<br>
</small></tt>
<p>&beta;&nbsp;&minus;&nbsp;&xi;:<br><tt><small>
&nbsp;&nbsp;&nbsp;[1/3, 4/45, -46/315, -1082/14175, 11824/467775, 7947332/212837625, 9708931/1915538625, -5946082372/488462349375]<br>
&nbsp;&nbsp;&nbsp;[17/90, 68/945, -338/2025, -16672/155925, 39946703/638512875, 164328266/1915538625, 190673521/69780335625]<br>
&nbsp;&nbsp;&nbsp;[461/2835, 1102/14175, -101069/467775, -255454/1563705, 236067184/1915538625, 86402898356/488462349375]<br>
&nbsp;&nbsp;&nbsp;[3161/18900, 1786/18711, -189032762/638512875, -98401826/383107725, 110123070361/488462349375]<br>
&nbsp;&nbsp;&nbsp;[88868/467775, 80274086/638512875, -802887278/1915538625, -200020620676/488462349375]<br>
&nbsp;&nbsp;&nbsp;[880980241/3831077250, 66263486/383107725, -296107325077/488462349375]<br>
&nbsp;&nbsp;&nbsp;[37151038/127702575, 4433064236/18091198125]<br>
&nbsp;&nbsp;&nbsp;[495248998393/1302566265000]<br>
</small></tt>
<p>&xi;&nbsp;&minus;&nbsp;&theta;:<br><tt><small>
&nbsp;&nbsp;&nbsp;[2/3, -4/45, 62/105, 778/4725, -193082/467775, -4286228/42567525, 53702182/212837625, 182466964/8881133625]<br>
&nbsp;&nbsp;&nbsp;[4/45, -32/315, 12338/14175, 92696/467775, -61623938/70945875, -32500616/273648375, 367082779691/488462349375]<br>
&nbsp;&nbsp;&nbsp;[-524/2835, -1618/14175, 612536/467775, 427003576/1915538625, -663111728/383107725, -42668482796/488462349375]<br>
&nbsp;&nbsp;&nbsp;[-5933/14175, -8324/66825, 427770788/212837625, 421877252/1915538625, -327791986997/97692469875]<br>
&nbsp;&nbsp;&nbsp;[-320044/467775, -9153184/70945875, 6024982024/1915538625, 74612072536/488462349375]<br>
&nbsp;&nbsp;&nbsp;[-1978771378/1915538625, -46140784/383107725, 489898512247/97692469875]<br>
&nbsp;&nbsp;&nbsp;[-2926201612/1915538625, -42056042768/488462349375]<br>
&nbsp;&nbsp;&nbsp;[-2209250801969/976924698750]<br>
</small></tt>
<p>&theta;&nbsp;&minus;&nbsp;&xi;:<br><tt><small>
&nbsp;&nbsp;&nbsp;[-2/3, 4/45, -158/315, -2102/14175, 109042/467775, 216932/2627625, -189115382/1915538625, -230886326/6343666875]<br>
&nbsp;&nbsp;&nbsp;[16/45, -16/945, 934/14175, -7256/155925, 117952358/638512875, 288456008/1915538625, -11696145869/69780335625]<br>
&nbsp;&nbsp;&nbsp;[-232/2835, 922/14175, -25286/66825, -7391576/54729675, 478700902/1915538625, 91546732346/488462349375]<br>
&nbsp;&nbsp;&nbsp;[719/4725, 268/18711, -67048172/638512875, -67330724/383107725, 218929662961/488462349375]<br>
&nbsp;&nbsp;&nbsp;[14354/467775, 46774256/638512875, -117954842/273648375, -129039188386/488462349375]<br>
&nbsp;&nbsp;&nbsp;[253129538/1915538625, 2114368/34827975, -178084928947/488462349375]<br>
&nbsp;&nbsp;&nbsp;[13805944/127702575, 6489189398/54273594375]<br>
&nbsp;&nbsp;&nbsp;[59983985827/325641566250]<br>
</small></tt>
<p>&xi;&nbsp;&minus;&nbsp;&mu;:<br><tt><small>
&nbsp;&nbsp;&nbsp;[1/6, -4/45, -817/10080, 1297/18900, 7764059/239500800, -9292991/302702400, -25359310709/1743565824000, 39534358147/2858202547200]<br>
&nbsp;&nbsp;&nbsp;[49/720, -2/35, -29609/453600, 35474/467775, 36019108271/871782912000, -14814966289/245188944000, -13216941177599/571640509440000]<br>
&nbsp;&nbsp;&nbsp;[4463/90720, -2917/56700, -4306823/59875200, 3026004511/30648618000, 99871724539/1569209241600, -27782109847927/250092722880000]<br>
&nbsp;&nbsp;&nbsp;[331799/7257600, -102293/1871100, -368661577/4036032000, 2123926699/15324309000, 168979300892599/1600593426432000]<br>
&nbsp;&nbsp;&nbsp;[11744233/239500800, -875457073/13621608000, -493031379277/3923023104000, 1959350112697/9618950880000]<br>
&nbsp;&nbsp;&nbsp;[453002260127/7846046208000, -793693009/9807557760, -145659994071373/800296713216000]<br>
&nbsp;&nbsp;&nbsp;[103558761539/1426553856000, -53583096419057/500185445760000]<br>
&nbsp;&nbsp;&nbsp;[12272105438887727/128047474114560000]<br>
</small></tt>
<p>&mu;&nbsp;&minus;&nbsp;&xi;:<br><tt><small>
&nbsp;&nbsp;&nbsp;[-1/6, 4/45, 121/1680, -1609/28350, -384229/14968800, 12674323/851350500, 7183403063/560431872000, -375027460897/125046361440000]<br>
&nbsp;&nbsp;&nbsp;[-29/720, 26/945, 16463/453600, -431/17325, -31621753811/1307674368000, 1117820213/122594472000, 30410873385097/2000741783040000]<br>
&nbsp;&nbsp;&nbsp;[-1003/45360, 449/28350, 3746047/119750400, -32844781/1751349600, -116359346641/3923023104000, 151567502183/17863765920000]<br>
&nbsp;&nbsp;&nbsp;[-40457/2419200, 629/53460, 10650637121/326918592000, -13060303/766215450, -317251099510901/8002967132160000]<br>
&nbsp;&nbsp;&nbsp;[-1800439/119750400, 205072597/20432412000, 146875240637/3923023104000, -2105440822861/125046361440000]<br>
&nbsp;&nbsp;&nbsp;[-59109051671/3923023104000, 228253559/24518894400, 91496147778023/2000741783040000]<br>
&nbsp;&nbsp;&nbsp;[-4255034947/261534873600, 126430355893/13894040160000]<br>
&nbsp;&nbsp;&nbsp;[-791820407649841/42682491371520000]<br>
</small></tt>
<p>&xi;&nbsp;&minus;&nbsp;&chi;:<br><tt><small>
&nbsp;&nbsp;&nbsp;[2/3, -34/45, 46/315, 2458/4725, -55222/93555, 2706758/42567525, 16676974/30405375, -64724382148/97692469875]<br>
&nbsp;&nbsp;&nbsp;[19/45, -256/315, 3413/14175, 516944/467775, -340492279/212837625, 158999572/1915538625, 85904355287/37574026875]<br>
&nbsp;&nbsp;&nbsp;[248/567, -15958/14175, 206834/467775, 4430783356/1915538625, -7597644214/1915538625, 2986003168/37574026875]<br>
&nbsp;&nbsp;&nbsp;[16049/28350, -832976/467775, 62016436/70945875, 851209552/174139875, -375566203/39037950]<br>
&nbsp;&nbsp;&nbsp;[15602/18711, -651151712/212837625, 3475643362/1915538625, 5106181018156/488462349375]<br>
&nbsp;&nbsp;&nbsp;[2561772812/1915538625, -10656173804/1915538625, 34581190223/8881133625]<br>
&nbsp;&nbsp;&nbsp;[873037408/383107725, -5150169424688/488462349375]<br>
&nbsp;&nbsp;&nbsp;[7939103697617/1953849397500]<br>
</small></tt>
<p>&chi;&nbsp;&minus;&nbsp;&xi;:<br><tt><small>
&nbsp;&nbsp;&nbsp;[-2/3, 34/45, -88/315, -2312/14175, 27128/93555, -55271278/212837625, 308365186/1915538625, -17451293242/488462349375]<br>
&nbsp;&nbsp;&nbsp;[1/45, -184/945, 6079/14175, -65864/155925, 106691108/638512875, 149984636/1915538625, -101520127208/488462349375]<br>
&nbsp;&nbsp;&nbsp;[-106/2835, 772/14175, -14246/467775, 5921152/54729675, -99534832/383107725, 10010741462/37574026875]<br>
&nbsp;&nbsp;&nbsp;[-167/9450, -5312/467775, 75594328/638512875, -35573728/273648375, 1615002539/75148053750]<br>
&nbsp;&nbsp;&nbsp;[-248/13365, 2837636/638512875, 130601488/1915538625, -3358119706/488462349375]<br>
&nbsp;&nbsp;&nbsp;[-34761247/1915538625, -3196/3553875, 46771947158/488462349375]<br>
&nbsp;&nbsp;&nbsp;[-2530364/127702575, -18696014/18091198125]<br>
&nbsp;&nbsp;&nbsp;[-14744861191/651283132500]<br>
</small></tt>

\section auxlaterror Truncation errors

There are two sources of error when using these series.  The truncation
error arises from retaing terms up to a certain order in \e n; it is the
absolute difference between the value of the truncated series compared
with the exact latitude (evaluated with exact arithmetic).  In addition,
using standard double-precision arithmetic entails accumulating
round-off errors so that at the end of a complex calculation a few of
the trailing bits of the result are wrong.

Here's a table of the truncation errors.  The errors are given in "units
in the last place (ulp)" where 1 ulp = 2<sup>&minus;53</sup> radian =
6.4 &times; 10<sup>&minus;15</sup> degree = 2.3 &times;
10<sup>&minus;11</sup> arcsecond which is a measure of the round-off
error for double precision.  Here is some rough guidance on how to
interpret these errors:
- if the truncation error is less than 1 ulp, then round-off errors
  dominate;
- if the truncation error is greater than 8 ulp, then truncation errors
  dominate;
- otherwise, round-off and truncation errors are comparable.
.
The truncation errors are given accurate to 2 significant figures.

<center>
<table>
<caption>Auxiliary latitude truncation errors (ulp)</caption>
<tr>
<th rowspan="2"> expression
<th colspan="2"> [<i>f</i> = 1/150, order = 6]
<th colspan="2"> [<i>f</i> = 1/297, order = 5]
<tr>
<th> <i>n</i> series <th> <i>e</i><sup>2</sup> series
<th> <i>n</i> series <th> <i>e</i><sup>2</sup> series
<tr><td>  &beta; &minus; &phi;   <td><tt><center> 0.0060&nbsp; </center></tt><td><tt><center> 28&nbsp;&nbsp;&nbsp; </center></tt><td><tt><center> &nbsp;0.035&nbsp; </center></tt><td><tt><center> &nbsp;41&nbsp;&nbsp;&nbsp; </center></tt>
<tr><td>   &phi; &minus; &beta;  <td><tt><center> 0.0060&nbsp; </center></tt><td><tt><center> 28&nbsp;&nbsp;&nbsp; </center></tt><td><tt><center> &nbsp;0.035&nbsp; </center></tt><td><tt><center> &nbsp;41&nbsp;&nbsp;&nbsp; </center></tt>
<tr><td> &theta; &minus; &phi;   <td><tt><center> 2.9&nbsp;&nbsp;&nbsp;&nbsp; </center></tt><td><tt><center> 82&nbsp;&nbsp;&nbsp; </center></tt><td><tt><center> &nbsp;6.0&nbsp;&nbsp;&nbsp; </center></tt><td><tt><center> 120&nbsp;&nbsp;&nbsp; </center></tt>
<tr><td>   &phi; &minus; &theta; <td><tt><center> 2.9&nbsp;&nbsp;&nbsp;&nbsp; </center></tt><td><tt><center> 82&nbsp;&nbsp;&nbsp; </center></tt><td><tt><center> &nbsp;6.0&nbsp;&nbsp;&nbsp; </center></tt><td><tt><center> 120&nbsp;&nbsp;&nbsp; </center></tt>
<tr><td> &theta; &minus; &beta;  <td><tt><center> 0.0060&nbsp; </center></tt><td><tt><center> 28&nbsp;&nbsp;&nbsp; </center></tt><td><tt><center> &nbsp;0.035&nbsp; </center></tt><td><tt><center> &nbsp;41&nbsp;&nbsp;&nbsp; </center></tt>
<tr><td>  &beta; &minus; &theta; <td><tt><center> 0.0060&nbsp; </center></tt><td><tt><center> 28&nbsp;&nbsp;&nbsp; </center></tt><td><tt><center> &nbsp;0.035&nbsp; </center></tt><td><tt><center> &nbsp;41&nbsp;&nbsp;&nbsp; </center></tt>
<tr><td>    &mu; &minus; &phi;   <td><tt><center> 0.037&nbsp;&nbsp; </center></tt><td><tt><center> 41&nbsp;&nbsp;&nbsp; </center></tt><td><tt><center> &nbsp;0.18&nbsp;&nbsp; </center></tt><td><tt><center> &nbsp;60&nbsp;&nbsp;&nbsp; </center></tt>
<tr><td>   &phi; &minus; &mu;    <td><tt><center> 0.98&nbsp;&nbsp;&nbsp; </center></tt><td><tt><center> 59&nbsp;&nbsp;&nbsp; </center></tt><td><tt><center> &nbsp;2.3&nbsp;&nbsp;&nbsp; </center></tt><td><tt><center> &nbsp;84&nbsp;&nbsp;&nbsp; </center></tt>
<tr><td>    &mu; &minus; &beta;  <td><tt><center> 0.00069 </center></tt><td><tt><center> &nbsp;5.8&nbsp; </center></tt><td><tt><center> &nbsp;0.0024 </center></tt><td><tt><center> &nbsp;&nbsp;9.6&nbsp; </center></tt>
<tr><td>  &beta; &minus; &mu;    <td><tt><center> 0.13&nbsp;&nbsp;&nbsp; </center></tt><td><tt><center> 12&nbsp;&nbsp;&nbsp; </center></tt><td><tt><center> &nbsp;0.35&nbsp;&nbsp; </center></tt><td><tt><center> &nbsp;19&nbsp;&nbsp;&nbsp; </center></tt>
<tr><td>    &mu; &minus; &theta; <td><tt><center> 0.24&nbsp;&nbsp;&nbsp; </center></tt><td><tt><center> 30&nbsp;&nbsp;&nbsp; </center></tt><td><tt><center> &nbsp;0.67&nbsp;&nbsp; </center></tt><td><tt><center> &nbsp;40&nbsp;&nbsp;&nbsp; </center></tt>
<tr><td> &theta; &minus; &mu;    <td><tt><center> 0.099&nbsp;&nbsp; </center></tt><td><tt><center> 23&nbsp;&nbsp;&nbsp; </center></tt><td><tt><center> &nbsp;0.23&nbsp;&nbsp; </center></tt><td><tt><center> &nbsp;33&nbsp;&nbsp;&nbsp; </center></tt>
<tr><td>   &chi; &minus; &phi;   <td><tt><center> 0.78&nbsp;&nbsp;&nbsp; </center></tt><td><tt><center> 43&nbsp;&nbsp;&nbsp; </center></tt><td><tt><center> &nbsp;2.1&nbsp;&nbsp;&nbsp; </center></tt><td><tt><center> &nbsp;64&nbsp;&nbsp;&nbsp; </center></tt>
<tr><td>   &phi; &minus; &chi;   <td><tt><center> 9.0&nbsp;&nbsp;&nbsp;&nbsp; </center></tt><td><tt><center> 71&nbsp;&nbsp;&nbsp; </center></tt><td><tt><center> 17&nbsp;&nbsp;&nbsp;&nbsp;&nbsp; </center></tt><td><tt><center> 100&nbsp;&nbsp;&nbsp; </center></tt>
<tr><td>   &chi; &minus; &beta;  <td><tt><center> 0.018&nbsp;&nbsp; </center></tt><td><tt><center> &nbsp;3.7&nbsp; </center></tt><td><tt><center> &nbsp;0.11&nbsp;&nbsp; </center></tt><td><tt><center> &nbsp;&nbsp;6.4&nbsp; </center></tt>
<tr><td>  &beta; &minus; &chi;   <td><tt><center> 1.7&nbsp;&nbsp;&nbsp;&nbsp; </center></tt><td><tt><center> 16&nbsp;&nbsp;&nbsp; </center></tt><td><tt><center> &nbsp;3.4&nbsp;&nbsp;&nbsp; </center></tt><td><tt><center> &nbsp;24&nbsp;&nbsp;&nbsp; </center></tt>
<tr><td>   &chi; &minus; &theta; <td><tt><center> 0.18&nbsp;&nbsp;&nbsp; </center></tt><td><tt><center> 31&nbsp;&nbsp;&nbsp; </center></tt><td><tt><center> &nbsp;0.56&nbsp;&nbsp; </center></tt><td><tt><center> &nbsp;43&nbsp;&nbsp;&nbsp; </center></tt>
<tr><td> &theta; &minus; &chi;   <td><tt><center> 0.87&nbsp;&nbsp;&nbsp; </center></tt><td><tt><center> 23&nbsp;&nbsp;&nbsp; </center></tt><td><tt><center> &nbsp;1.9&nbsp;&nbsp;&nbsp; </center></tt><td><tt><center> &nbsp;32&nbsp;&nbsp;&nbsp; </center></tt>
<tr><td>   &chi; &minus; &mu;    <td><tt><center> 0.022&nbsp;&nbsp; </center></tt><td><tt><center> &nbsp;0.56 </center></tt><td><tt><center> &nbsp;0.11&nbsp;&nbsp; </center></tt><td><tt><center> &nbsp;&nbsp;0.91 </center></tt>
<tr><td>    &mu; &minus; &chi;   <td><tt><center> 0.31&nbsp;&nbsp;&nbsp; </center></tt><td><tt><center> &nbsp;1.2&nbsp; </center></tt><td><tt><center> &nbsp;0.86&nbsp;&nbsp; </center></tt><td><tt><center> &nbsp;&nbsp;2.0&nbsp; </center></tt>
<tr><td>    &xi; &minus; &phi;   <td><tt><center> 0.015&nbsp;&nbsp; </center></tt><td><tt><center> 39&nbsp;&nbsp;&nbsp; </center></tt><td><tt><center> &nbsp;0.086&nbsp; </center></tt><td><tt><center> &nbsp;57&nbsp;&nbsp;&nbsp; </center></tt>
<tr><td>   &phi; &minus; &xi;    <td><tt><center> 0.34&nbsp;&nbsp;&nbsp; </center></tt><td><tt><center> 53&nbsp;&nbsp;&nbsp; </center></tt><td><tt><center> &nbsp;1.1&nbsp;&nbsp;&nbsp; </center></tt><td><tt><center> &nbsp;75&nbsp;&nbsp;&nbsp; </center></tt>
<tr><td>    &xi; &minus; &beta;  <td><tt><center> 0.00042 </center></tt><td><tt><center> &nbsp;6.3&nbsp; </center></tt><td><tt><center> &nbsp;0.0039 </center></tt><td><tt><center> &nbsp;10&nbsp;&nbsp;&nbsp; </center></tt>
<tr><td>  &beta; &minus; &xi;    <td><tt><center> 0.040&nbsp;&nbsp; </center></tt><td><tt><center> 10&nbsp;&nbsp;&nbsp; </center></tt><td><tt><center> &nbsp;0.15&nbsp;&nbsp; </center></tt><td><tt><center> &nbsp;15&nbsp;&nbsp;&nbsp; </center></tt>
<tr><td>    &xi; &minus; &theta; <td><tt><center> 0.28&nbsp;&nbsp;&nbsp; </center></tt><td><tt><center> 28&nbsp;&nbsp;&nbsp; </center></tt><td><tt><center> &nbsp;0.75&nbsp;&nbsp; </center></tt><td><tt><center> &nbsp;38&nbsp;&nbsp;&nbsp; </center></tt>
<tr><td> &theta; &minus; &xi;    <td><tt><center> 0.040&nbsp;&nbsp; </center></tt><td><tt><center> 23&nbsp;&nbsp;&nbsp; </center></tt><td><tt><center> &nbsp;0.11&nbsp;&nbsp; </center></tt><td><tt><center> &nbsp;33&nbsp;&nbsp;&nbsp; </center></tt>
<tr><td>    &xi; &minus; &mu;    <td><tt><center> 0.015&nbsp;&nbsp; </center></tt><td><tt><center> &nbsp;0.79 </center></tt><td><tt><center> &nbsp;0.058&nbsp; </center></tt><td><tt><center> &nbsp;&nbsp;1.5&nbsp; </center></tt>
<tr><td>    &mu; &minus; &xi;    <td><tt><center> 0.0043&nbsp; </center></tt><td><tt><center> &nbsp;0.54 </center></tt><td><tt><center> &nbsp;0.018&nbsp; </center></tt><td><tt><center> &nbsp;&nbsp;1.1&nbsp; </center></tt>
<tr><td>    &xi; &minus; &chi;   <td><tt><center> 0.60&nbsp;&nbsp;&nbsp; </center></tt><td><tt><center> &nbsp;1.9&nbsp; </center></tt><td><tt><center> &nbsp;1.5&nbsp;&nbsp;&nbsp; </center></tt><td><tt><center> &nbsp;&nbsp;3.6&nbsp; </center></tt>
<tr><td>   &chi; &minus; &xi;    <td><tt><center> 0.023&nbsp;&nbsp; </center></tt><td><tt><center> &nbsp;0.53 </center></tt><td><tt><center> &nbsp;0.079&nbsp; </center></tt><td><tt><center> &nbsp;&nbsp;0.92 </center></tt>
</table>
</center>

\if SKIP
 0  beta phi  ,0.0060!,28!!!,!0.035!,!41!!!
 1   phi beta ,0.0060!,28!!!,!0.035!,!41!!!
 2 theta phi  ,2.9!!!!,82!!!,!6.0!!!,120!!!
 3   phi theta,2.9!!!!,82!!!,!6.0!!!,120!!!
 4 theta beta ,0.0060!,28!!!,!0.035!,!41!!!
 5  beta theta,0.0060!,28!!!,!0.035!,!41!!!
 6    mu phi  ,0.037!!,41!!!,!0.18!!,!60!!!
 7   phi mu   ,0.98!!!,59!!!,!2.3!!!,!84!!!
 8    mu beta ,0.00069,!5.8!,!0.0024,!!9.6!
 9  beta mu   ,0.13!!!,12!!!,!0.35!!,!19!!!
10    mu theta,0.24!!!,30!!!,!0.67!!,!40!!!
11 theta mu   ,0.099!!,23!!!,!0.23!!,!33!!!
12   chi phi  ,0.78!!!,43!!!,!2.1!!!,!64!!!
13   phi chi  ,9.0!!!!,71!!!,17!!!!!,100!!!
14   chi beta ,0.018!!,!3.7!,!0.11!!,!!6.4!
15  beta chi  ,1.7!!!!,16!!!,!3.4!!!,!24!!!
16   chi theta,0.18!!!,31!!!,!0.56!!,!43!!!
17 theta chi  ,0.87!!!,23!!!,!1.9!!!,!32!!!
18   chi mu   ,0.022!!,!0.56,!0.11!!,!!0.91
19    mu chi  ,0.31!!!,!1.2!,!0.86!!,!!2.0!
20    xi phi  ,0.015!!,39!!!,!0.086!,!57!!!
21   phi xi   ,0.34!!!,53!!!,!1.1!!!,!75!!!
22    xi beta ,0.00042,!6.3!,!0.0039,!10!!!
23  beta xi   ,0.040!!,10!!!,!0.15!!,!15!!!
24    xi theta,0.28!!!,28!!!,!0.75!!,!38!!!
25 theta xi   ,0.040!!,23!!!,!0.11!!,!33!!!
26    xi mu   ,0.015!!,!0.79,!0.058!,!!1.5!
27    mu xi   ,0.0043!,!0.54,!0.018!,!!1.1!
28    xi chi  ,0.60!!!,!1.9!,!1.5!!!,!!3.6!
29   chi xi   ,0.023!!,!0.53,!0.079!,!!0.92
\endif

The 2nd and 3rd columns show the results for the SRMmax ellipsoid, \e f
= 1/150, retaining 6th order terms in the series expansion.  The 4th and
5th columns show the results for the International ellipsoid, \e f =
1/297, retaining 5th order terms in the series expansion.  The 2nd and
4th columns give the errors for the series expansions in terms of \e n
given in this section (appropriately truncated).  The 3rd and 5th
columns give the errors when the series are reexpanded in terms of
<i>e</i><sup>2</sup> = 4\e n/(1 + \e n)<sup>2</sup> and truncated
retaining the <i>e</i><sup>12</sup> and <i>e</i><sup>10</sup> terms
respectively.

Some observations:
- For production use, the 6th order series in \e n are recommended.  For
  \e f = 1/150, the resulting errors are close to the round-off limit.
  The errors in the 6th order series scale as <i>f</i><sup>7</sup>; so
  the errors with \e f = 1/297 are about 120 times smaller.
- It's inadvisable to use the 5th order series in \e n; this order is
  barely acceptable for \e f = 1/297 and the errors grow as
  <i>f</i><sup>6</sup> as \e f is increased.
- In all cases, the expansions in terms of <i>e</i><sup>2</sup> are
  considerably less accurate than the corresponding series in \e n.
- For every series converting between &phi; and any of &theta;, &mu;,
  &chi;, or &xi;, the series where &beta; is substituted for &phi; is
  more accurate.  Considering that the transformation between &phi; and
  &beta; is so simple, tan&beta; = (1 - \e f) tan&phi;, it sometimes
  makes sense to use &beta; internally as the basic measure of latitude.
  (This is the case with geodesic calculations.)

<center>
Back to \ref geocentric.  Forward to \ref highprec.  Up to \ref contents.
</center>

**********************************************************************/
/**
\page highprec Support for high precision arithmetic

<center>
Back to \ref auxlat.  Forward to \ref changes.  Up to \ref contents.
</center>

One of the goals with the algorithms in GeographicLib is to deliver
accuracy close to the limits for double precision.  In order to develop
such algorithms it is very useful to be have accurate test data.  For
this purpose, I used Maxima's bfloat capability, which support arbitrary
precision floating point arithmetic.  As of version 1.37, such
high-precision test data can be generated directly by GeographicLib by
compiling it with <code>GEOGRAPHICLIB_PRECISION</code> equal to 4 or 5.

Here's what you should know:
 - This is mainly for use for algorithm developers.  It's not
   recommended for installation for all users on a system.
 - Configuring with <code>-D GEOGRAPHICLIB_PRECISION=4</code> gives quad
   precision (113-bit precision) via boost::multiprecision::float128;
   this requires:
   - <a href="https://www.boost.org"> Boost</a>, version 1.64 or later,
   - the quadmath library (the package names are libquadmath
     and libquadmath-devel),
   - the use of g++.
 - Configuring with <code>-D GEOGRAPHICLIB_PRECISION=5</code> gives
   arbitrary precision via mpfr::mpreal; this requires:
   - <a href="https://www.mpfr.org"> MPFR</a>, version 3.0 or later,
   - <a href="http://www.holoborodko.com/pavel/mpfr"> MPFR C++</a>
     (version 3.7.1 or later),
   - a compiler which supports the explicit cast operator (e.g., g++ 4.5
     or later, Visual Studio 12 2013 or later).
   .
   Setting <code>GEOGRAPHICLIB_PRECISION</code> to a value larger than 5
   uses mpfr::mpreal in "fixed precision" mode.  This requires pull
   request https://github.com/advanpix/mpreal/pull/28 and you must call
   Utility::set_digits with the same value.
 - MPFR, MPFR C++, and Boost all come with their own licenses.  Be sure
   to respect these.
 - The indicated precision is used for <b>all</b> floating point
   arithmetic.  Thus, you can't compare the results of different
   precisions within a single invocation of a program.  Instead, you can
   create a file of accurate test data at a high precision and use this
   to test the algorithms at double precision.
 - With MPFR, the precision should be set (using Utility::set_digits)
   just once before any other GeographicLib routines are called.
   Calling this function after other GeographicLib routines will lead to
   inconsistent results (because the precision of some constants like
   Math::pi() is set when the functions are first called).
 - All the \ref utilities call Utility::set_digits() (with no
   arguments).  This causes the precision (in bits) to be determined by
   the <code>GEOGRAPHICLIB_DIGITS</code> environment variable.  If this
   is not defined the precision is set to 256 bits (about 77 decimal
   digits).
 - The accuracy of most calculations should increase as the precision
   increases (and typically only a few bits of accuracy should be lost).
   We can distinguish 4 sources of error:
   - Round-off errors; these are reliably reduced when the precision is
     increased.  For the most part, the algorithms used by GeographicLib
     are carefully tuned to minimize round-off errors, so that only a
     few bits of accuracy are lost.
   - Convergence errors due to not iterating certain algorithms to
     convergence.  However, all iterative methods used by GeographicLib
     converge quadratically (the number of correct digits doubles on
     each iteration) so that full convergence is obtained for
     "reasonable" precisions (no more than, say, 100 decimal digits or
     about 340 bits).  An exception is thrown if the convergence
     criterion is not met when using high precision arithmetic.
   - Truncation errors.  Some classes (namely, Geodesic and
     TransverseMercator) use series expansion to approximate the true
     solution.  Additional terms in the series are used for high
     precision, however there's always a finite truncation error which
     varies as some power of the flattening.  On the other hand,
     GeodesicExact and TransverseMercatorExact are somewhat slower
     classes offering the same functionality implemented with
     EllipticFunction.  These classes provide arbitrary accuracy.
     (However, a caveat is that the evaluation of the area in
     GeodesicExact still uses a series (albeit of considerably higher
     order).  So the area calculations are always have a finite
     truncation error.)
   - Quantization errors.  Geoid, GravityModel, and MagneticModel all
     depend on external data files.  The coefficient files for
     GravityModel and MagneticModel store the coefficients as IEEE
     doubles (and perhaps these coefficients can be regarded as exact).
     However, with Geoid, the data files for the geoid heights are
     quantized at 3mm leading to an irreducible &plusmn;1.5mm
     quantization error.  On the other hand, all the physical constants
     used by GeographicLib, e.g., the flattening of the WGS84 ellipsoid,
     are evaluated as exact decimal numbers.
 - Where might high accuracy be important?
   - checking the truncation error of series approximations;
   - checking for excessive round-off errors (typically due to subtraction);
   - checking the round-off error in computing areas of many-sided polygons;
   - checking the summation of high order spherical harmonic expansions
     (where underflow and overflow may also be a problem).
 - Because only a tiny number of people will be interested in using this
   facility:
   - the cmake support for the required libraries is rudimentary;
   - however geographiclib-config.cmake does export
     <code>GEOGRAPHICLIB_PRECISION</code> and
     <code>GeographicLib_HIGHPREC_LIBRARIES</code>, the libraries
     providing the support for high-precision arithmetic;
   - quad precision is only available on Linux;
   - MPFR has been mostly tested on Linux (but it works on Windows with
     Visual Studio and MacOS too).

The following steps needed to be taken

 - Phase 1, make sure you can switch easily between double, float, and
   long double.
   - use <code>\#include &lt;cmath&gt;</code> instead of <code>\#include
     &lt;math.h&gt;</code>;
   - use, e.g., <code>std::sqrt</code> instead of <code>sqrt</code> in
     header files (similarly for <code>sin</code>, <code>cos</code>,
     <code>atan2</code>, etc.);
   - use <code>using namespace std;</code> and plain <code>sqrt</code>,
     etc., in code files;
   - express all convergence criteria in terms of\code
     numeric_limits<double>::epsilon() \endcode
     etc., instead of using "magic constants", such as 1.0e-15;
   - use <code>typedef double real;</code> and replace all occurrences of
     <code>double</code> by <code>real</code>;
   - write all literals by, e.g., <code>real(0.5)</code>.  Some
     constants might need the L suffix, e.g., <code>real f =
     1/real(298.257223563L)</code> (but see below);
   - Change the typedef of <code>real</code> to <code>float</code> or
     <code>long double</code>, compile, and test.  In this way, the
     library can be run with any of the three basic floating point
     types.
   - If you want to run the library with multiple floating point types
     within a single executable, then make all your classes take a
     template parameter specifying the floating-point type and
     instantiate your classes with the floating-point types that you
     plan to use.  I did not take this approach with GeographicLib
     because double precision is suitable for the vast majority of
     applications and turning all the classes into templates classes
     would end up needlessly complicating (and bloating) the library.

 - Phase 2, changes to support arbitrary, but fixed, precision
   - Use, e.g., \code
     typedef boost::multiprecision::float128 real; \endcode
   - Change <code>std::sqrt(...)</code>, etc. to \code
     using std::sqrt;
     sqrt(...) \endcode
     (but note that <code>std::max</code> can stay).  It's only necessary
     to do this in header files (code files already have <code>using
     namespace std;</code>).
   - In the case of boost's multiprecision numbers, the C++11
     mathematical functions need special treatment, see Math.hpp.
   - If necessary, use series with additional terms to improve the
     accuracy.
   - Replace slowly converging root finding methods with rapidly
     converging methods.  In particular, the simple iterative method to
     determine the flattening from the dynamical form factor in
     NormalGravity converged too slowly; this was replaced by Newton's
     method.
   - If necessary, increase the maximum allowed iteration count in root
     finding loops.  Also throw an exception of the maximum iteration
     count is exceeded.
   - Write literal constants in a way that works for any precision, e.g.,
     \code
     real f = 1/( real(298257223563LL) / 1000000000 ); \endcode
     [Note that \code
     real f = 1/( 298 + real(257223563) / 1000000000 ); \endcode
     and <code>1/real(298.257223563L)</code> are susceptible to
     double rounding errors.  We normally want to avoid such errors when
     real is a double.]
   - For arbitrary constants, you might have to resort to macros \code
     #if   GEOGRAPHICLIB_PRECISION == 1
     #define REAL(x) x##F
     #elif GEOGRAPHICLIB_PRECISION == 2
     #define REAL(x) x
     #elif GEOGRAPHICLIB_PRECISION == 3
     #define REAL(x) x##L
     #elif GEOGRAPHICLIB_PRECISION == 4
     #define REAL(x) x##Q
     #else
     #define REAL(x) real(#x)
     #endif \endcode
     and then use \code
     real f = 1/REAL(298.257223563); \endcode
   - Perhaps use local static declarations to avoid the overhead of
     reevaluating constants, e.g., \code
     static inline real pi() {
       using std::atan2;
       // pi is computed just once
       static const real pi = atan2(real(0), real(-1));
       return pi;
     } \endcode
     This is <b>not</b> necessary for built-in floating point types,
     since the atan2 function will be evaluated at compile time.
   - In Utility::readarray and Utility::writearray, arrays of reals were
     treated as plain old data.  This assumption now no longer holds and
     these functions needed special treatment.
   - volatile declarations don't apply.

 - Phase 3, changes to support arbitrary precision which can be set at
   runtime.
   - The big change now is that the precision is not known at compile
     time.  All static initializations which involve floating point
     numbers need to be eliminated.
     - Some static variables (e.g., tolerances which are expressed in
       terms of <code>numeric_limits&lt;double&gt;\::epsilon()</code>)
       were made member variables and so initialized when the
       constructor was called.
     - Some simple static real arrays (e.g., the interpolating stencils
       for Geoid) were changed into integer arrays.
     - Some static variables where converted to static functions similar
       to the definition of pi() above.
     - All the static instances of classes where converted as follows
       \code
       // declaration
       static const Geodesic WGS84;
       // definition
       const Geodesic Geodesic::WGS84(Constants::WGS84_a(),
                                      Constants::WGS84_f());
       // use
       const Geodesic& geod = Geodesic::WGS84; \endcode
       becomes \code
       // declaration
       static const Geodesic& WGS84();
       // definition
       const Geodesic& Geodesic::WGS84() {
         static const Geodesic wgs84(Constants::WGS84_a(),
                                     Constants::WGS84_f());
         return wgs84;
         static const Geodesic& WGS84();
       }
       // use
       const Geodesic& geod = Geodesic::WGS84(); \endcode
       This is the so-called
       <a href="https://isocpp.org/wiki/faq/ctors#static-init-order-on-first-use">
       "construct on first use idiom"</a>.  This is the most disruptive
       of the changes since it requires a different calling convention
       in user code.  However the old static initializations were
       invoked every time a code linking to GeographicLib was started,
       even if the objects were not subsequently used.  The new method
       only initializes the static objects if they are used.
     .
   - <code>numeric_limits&lt;double&gt;\::digits</code> is no longer a
     compile-time constant.  It becomes
     <code>numeric_limits&lt;double&gt;\::digits()</code>.
   - Depending on the precision cos(&pi;/2) might be negative.
     Similarly atan(tan(&pi;/2)) may evaluate to &minus;&pi;/2.
     GeographicLib already handled this, because this happens with long
     doubles (64 bits in the fraction).
   - The precision needs to be set in each thread in a multi-processing
     applications (for an example, see
     <code>examples/GeoidToGTX.cpp</code>).
   - Passing numbers to functions by value incurs a substantially higher
     overhead than with doubles.  This could be avoided by passing such
     arguments by reference.  This was <b>not</b> done here because it
     would junk up the code to benefit a narrow application.
   - The constants in GeodesicExact, e.g., 831281402884796906843926125,
     can't be specified as long doubles nor long longs (since they have
     more than 64 significant bits):
     - first tried macro which expanded to a string (see the macro REAL
       above);
     - now use inline function to combine two long long ints each with at
       most 52 significant bits;
     - also needed to simplify one routine in GeodesicExact which took
       inordinately long (15 minutes) to compile using g++.

<center>
Back to \ref auxlat.  Forward to \ref changes.  Up to \ref contents.
</center>

**********************************************************************/
/**
\page changes Change log

<center>
Back to \ref highprec.  Up to \ref contents.
</center>

List of versions in reverse chronological order together with a brief
list of changes.  (Note: Old versions of the library use a year-month
style of numbering.  Now, the library uses a major and minor version
number.)  Recent versions of GeographicLib are available at
<a href="https://sourceforge.net/projects/geographiclib/files/distrib-C++/">
https://sourceforge.net/projects/geographiclib/files/distrib-C++/</a>.
Older versions are in
<a href="https://sourceforge.net/projects/geographiclib/files/distrib/">
https://sourceforge.net/projects/geographiclib/files/distrib/</a>.

The corresponding documentation for these versions is obtained by
clicking on the &ldquo;Version <i>m.nn</i>&rdquo; links below.  Some of
the links in the documentation of older versions may be out of date (in
particular the links for the source code will not work if the code has
been migrated to the archive subdirectory).  All the releases are
available as tags &ldquo;r<i>m.nn</i>&rdquo; in the the "release" branch
of the
<a href="https://github.com/geographiclib/geographiclib/tree/release">
git repository for GeographicLib</a>.

\if SKIP
 - TODO: Planned updates
   - Change templating in PolygonArea so that the AddPoint and AddEdge
     methods are templated instead of the class itself.  This would
     allow a polygon to contain a mixture of geodesic and rhumb-line
     edges.
   - Generalize Geoid, UTMUPS, MGRS, GeoCoords to handle non-WGS84
     ellipsoids.
   - Add GreatEllipse class.
   - Implement Geodesic + TM + PolarStereographic on Jets.
   - Template versions of Gnomonic and AzimuthalEquidistant so that they
     can use either Geodesic and GeodesicExact.  Use typedefs so that
     Geodesic::Line points to GeodesicLine.
   - Check Geocentric::Reverse for accuracy for extreme ellipsoids, \e e
     &gt; 1/sqrt(2).
   - Check Visual Studo "code analysis" results (from Analize VS
     menu).  Probably an awful lot of false positives.
   - Add Math routine for Clenshaw summation; and maybe AuxiliaryLatitude
     class for conversions via the series?
   - Allow addition of points to NearestNeighbor objects (maybe by
     allowing larger buckets on construction or by just do additional
     splits as necessary).
   - Improve documentation for Intersect class + tool to treat case of
     equally close intersectons.
\endif

<<<<<<< HEAD
=======
 - <a href="https://geographiclib.sourceforge.io/C++/2.6">Version 2.6</a>
   (released 2025-mm-dd)

   - Support for triaxial ellipoids.  This is all placed in the
     GeographicLib::Triaxial namespace with the header files in the
     `GeographicLib/Triaxial` directory.  This provides
     - Triaxial::Ellipsoid3 supports basic conversions of ellipsoidal
       coordinates.
     - Triaxial::GeodesicLine3 and Triaxial::Geodesic3 solve the direct
       and inverse geodesic problems on a triaxial ellipsoid.  This
       implements Jacobi's solution for the direct problem.  The inverse
       problem extends the method for solving the inverse problem on a
       biaxial ellipsoid.
     - Triaxial::Cartesian3 performs conversions between different
       systems of triaxial coordinates.
     - Triaxial::Conformal3 implements Jacobi's conformal projection for
       a triaxial ellipsoid.  This allows a triaxial ellipsoid to be
       conformally mapped to a sphere or to any other ellipsoid.
     - <a href="Geod3Solve.1.html"> Geod3Solve</a> is a command-line utility
       offering access to Triaxial::Geodesic3.
     - <a href="Cart3Convert.1.html"> Cart3Convert</a> is a
       command-line utility offering access to Triaxial::Cartesian3.
     - <a href="Conformal3Proj.1.html"> Conformal3Proj</a> is a
       command-line utiity offering access to Triaxial::Conformal3.
     - Constants::Triaxial_Earth_a, Constants::Triaxial_Earth_b,
       Constants::Triaxial_Earth_c, and Constants::Triaxial_Earth_lon0
       specify a simple triaxial model for the Earth.
     - experimental::TriaxialGeodesicODE is provided to illustrate the
       solution of the direct geodesic problem by integrating the
       ordinary differential equations for the geodesic.  Because this
       depends on Boost, this is not part of the GeographicLib library.
     - experimental/Geod3ODE.cpp a utility for doing direct geodesic
       calculations using experimental::TriaxialGeodesicODE.
     .
   - To support the triaxial routines, the following classes have been
     added:
     - AngleT provides an accurate representation of angles of any
       magnitude.  This might replace AuxAngle at some point.
     - Trigfun supports representing periodic functions as Fourier
       series with automatic selection of the number of terms to use.
       This offers a tiny subset of the functionality of the trig series
       in <a href="https://www.chebfun.org"> Chebfun</a>.  This might
       replace DST at some point.
     .
   - C++17 is now required.  Minimum version of Visual Studio supported
     is Visual Studio 15 2017.
   - Add Math::clamp.
   - Because experimental::TriaxialGeodesicODE depends on Boost, the
     CMake option `USE_BOOST_FOR_EXAMPLES` has been renamed `USE_BOOST`.
     This will cause `find_package(Boost)` to be called, but does not
     affect how the library or the tools are built.

>>>>>>> 61dfab0e
 - <a href="https://geographiclib.sourceforge.io/C++/2.5.2">Version 2.5.2</a>
   (released 2025-08-22)
   - Fix potential buffer overflow in DMS.  Upgrading from earlier
     versions is <b>strongly</b> recommended.  If upgrading is not
     possible, avoid processing untrusted or malformed inputs and run
     programs linked to the library with restricted privileges.  Thanks
     to Rosario Matteo Grammatico for finding this vulnerability.

 - <a href="https://geographiclib.sourceforge.io/C++/2.5.1">Version 2.5.1</a>
   (released 2025-08-20)
   - Fix bug in geodesic inverse problem with very prolate ellipsoids.
     For \e f &lt; &minus;2, a meridional path was incorrectly returned
     in some cases for two points on the same meridian.  This affected
     both the series and exact solutions.  (Or course, the series
     solution is inaccurate for ellipsoids this eccentric.)
   - Minor tweak to Math::atan2d to improve accuracy.
   - Allow GEOGRAPHICLIB_PRECISION > 5; this makes mpreal use a
     fixed precision.
   - Document that cmake option `-D BINDIR=OFF` removes `tools` from the
     default `all` target for `make`.
   - <b>WARNING:</b> C++17 compliant compiler will be required for the next
     release.  Support for builds with Visual Studio 14 (2015) will then
     stop.

 - <a href="https://geographiclib.sourceforge.io/C++/2.5">Version 2.5</a>
   (released 2024-12-28)
   - New magnetic models provided
     - World Magnetic Model 2025, wmm2025; this covers the period
       2025--2030.  This is now the model returned by
       MagneticModel::DefaultMagneticName and is default magnetic model
       for <a href="MagneticField.1.html">MagneticField</a> (replacing
       wmm2020 which is only valid thru the end of 2024).
     - World Magnetic Model High Resolution 2025, wmmhr2025; this is a
       high-resolution version of wmm2025 including terms up to degree
       133 (as opposed to 12 for wmm2025).
     - International Geomagnetic Reference Field (14th generation),
       igrf14, which approximates the main magnetic field of the earth
       for the period 1900--2030.
   - Update CMake's cmake_minimum_required to 3.17.0 (to facilitate
     integration with Qt projects).
   - With GEOGRAPHICLIB_PRECISION > 2, Utility::readarray interprets
     doubles in external file as approximations to an exact decimal
     number.  See the documentaion of this routine for details.

 - <a href="https://geographiclib.sourceforge.io/C++/2.4">Version 2.4</a>
   (released 2024-07-14)
   - Math::sind, Math::sincosd, etc., now return accurate results for
     arguments = 30&deg;, 45&deg;, 60&deg;, &hellip;.
   - Add Math::hypot3.
   - Add EllipticFunction::am.
   - Make constructor for AuxAngle explicit.
   - Include notes for \ref platecarreearea.
   - C++14 compliant compiler required (this requirement tracks the
     Boost math library).
   - CMake configuration changes
     - update cmake_minimum_required to 3.16.0.
     - exclude the <code>tools</code> and <code>doc</code> targets from
       the default build (<code>make all</code>) if these components
       won't be installed (<code>BINDIR</code> or <code>DOCDIR</code>
       set to <code>OFF</code>).
     - <code>testprograms</code> is now excluded from the default build
       and it now depends on <code>tools</code>.  Before running the
       test suite, build <code>testprograms</code>, e.g., <code>make
       testprograms test</code>.
     - added a target <code>libs</code> to build only the static and/or
       shared libraries.
     - document the use of CMake's FetchContent as an alternative to
       find_package.
     - stop requiring that `CMAKE_CROSSCOMPILING` match with
       `find_package(GeographicLib)`.
   - Internal code changes
     - stop using reserved identifiers (\e _N in the DST class and \e _R
       in the Intersect class).
     - remove the workaround for the boost-quadmath bug with
       setprecision(0).
     - GEOGRAPHICLIB_PANIC(msg) macro now takes a message argument.
   .
 - <a href="https://geographiclib.sourceforge.io/C++/2.3">Version 2.3</a>
   (released 2023-07-25)
   - Add the Intersect class and the
     <a href="IntersectTool.1.html">IntersectTool</a> utility.  The
     methods are described in
     <a href="https://doi.org/10.1061/JSUED2.SUENG-1483">Geodesic
     intersections</a>,
     <a href="https://arxiv.org/abs/2308.00495">preprint</a>.
   - Add typedefs Geodesic::LineClass, GeodesicExact::LineClass,
     Rhumb::LineClass, GeodesicLine::BaseClass,
     GeodesicLineExact::BaseClass, RhumbLine::BaseClass.
   - Geodesic constructor accepts optional third argument \e exact,
     default false.  If true, then the calculations are delegated to
     GeodesicExact.
     <a href="GeodSolve.1.html">GeodSolve</a> and
     <a href="Planimeter.1.html">Planimeter</a> now use this
     simplified interface.
   - PolygonAreaExact is deprecated; use PolygonArea instead.
   - Bug in <a href="Planimeter.1.html">Planimeter</a> -Q (introduced in
     version 2.2) has been fixed.
   - TransverseMercator constructor accepts optional arguments \e exact
     and \e extendp (default false for both).  If \e exact = true, then
     the calculations are delegated to TransverseMercatorExact.
     <a href="TransverseMercatorProj.1.html">TransverseMercatorProj</a>
     now uses this simplified interface.
   - Minor fixes:
     - Fix documentation bug for
       <a href="TransverseMercatorProj.1.html">TransverseMercatorProj</a>
       (incorrectly stated that -t for the extended domain was the
       default).
     - Remove unnecessary friend declarations for Ellipsoid in
       AlbersEqualArea and TransverseMercator. (As of version 2.2,
       Ellipsoid uses the AuxLatitude class for this functionality.)
     - Small change in EllipticFunction to speed up the default
       contructor.
     - Remove workaround for boost 1.76 with enums (not needed for boost
       1.78).
     - Remove unused header from NearestNeighbor.
   .
 - <a href="https://geographiclib.sourceforge.io/C++/2.2">Version 2.2</a>
   (released 2023-03-07)
   - Completely redo Rhumb and RhumbLine classes to yield accurate
     results for the course and the area even for very eccentric
     ellipsoids:
     - these methods are accurate for 1/100 &lt; <i>b</i>/<i>a</i> &lt;
       100 (the previous methods for the course were limited to 1/4 &lt;
       <i>b</i>/<i>a</i> &lt; 4 for the course and the area calculation
       was only valid for |<i>f</i>| &lt; 0.01);
     - the meaning of the \e exact flag in the constructor is now more
       straightforward: \e exact = false (the default) consistently uses
       series expansions valid for |<i>f</i>| &lt; 0.01; \e exact = true
       uses exact equations for the course of the rhumb line and an
       accurate DFT fit for the area computation;
     - the <a href="RhumbSolve.1.html">RhumbSolve(1)</a> utiity accepts
       the u to unroll the longitudes for the results of direct
       calculations;
     - rhumb lines which include a pole as one of the endpoints are
       treated properly (previously point at the pole were moved
       slightly away from the pole);
     - this treatment of rhumb areas is described in
       <a href="https://doi.org/10.1007/s11200-024-0709-z">The area of
       rhumb polygons</a>.
   - The -E option for <a href="Planimeter.1.html">Planimeter(1)</a> is
     now a toggle switching on exact treatment for geodesics (-G
     option), rhumb lines (-R option), authlatic lines (-Q option).
     Previously -E has turned on the exact treatment for geodesics.
   - The online version of
     <a href="https://geographiclib.sourceforge.io/cgi-bin/Planimeter">
     Planimeter</a> now allows the ellipsoid to be specified.
   - The deprecated -l option for GeodSolve and RhumbSolve has been
     removed.
   - Add AuxAngle and AuxLatitude classes to perform accurate
     conversions between auxiliary latitudes.  The Ellipsoid class has
     been mostly reimplimented in terms of the AuxLatitude class.  The
     DAuxLatitude class computes the divides differences of auxiliary
     latitude. and implements additional divided difference formulas
     needed by Rhumb.
   - Created an "experimental" directory + namespace and moved the
     experimental::JacobiConformal class there.  Use the cmake target
     "experimental" to build this directory.
   .
 - <a href="https://geographiclib.sourceforge.io/C++/2.1.2">Version 2.1.2</a>
   (released 2022-12-13)
   - Add MGRS::Decode to break an MGRS string into its components.
   - Add definite integral overload for DST::integral.  This is used in
     GeodesicExact.
   - Add example code <code>examples/AuxLatitude.[hc]pp</code>
     implementating the AuxAngle and AuxLatitude classes.  These classes
     implement the methods documented in the paper
     <a href="https://doi.org/10.1080/00396265.2023.2217604">On auxiliary
     latitudes</a>.  They are <b>not</b> part of GeographicLib.  See
     \ref auxlat for more details.
   - Minor cmake issues:
     - fix cross-compile build on Windows;
     - check cmake version for "cmake rm -rf";
     - move cmake_minimum_required to the beginning of the cmake file
       and update minimum version to 3.13.0.
   .
 - <a href="https://geographiclib.sourceforge.io/C++/2.1.1">Version 2.1.1</a>
   (released 2022-07-25)
   - Paper describing algorithms in GeodesicExact class is available at
     <a href="https://arxiv.org/abs/2208.00492">arxiv:2208.00492</a>.
   - The <a href="Planimeter.1.html">Planimeter</a> utility used to
     accept polygon vertices as UTM/UPS or MGRS coordinates.  However,
     since these are converted to latitude and longitude using the WGS84
     ellipoid, this convention is incompatible with the -e option to
     specify the ellipsoid.  So now, you have to provide the
     \--geoconvert-input option to allow vertices to be specified in
     this way.
   - Fix sign error in DST::refine.
   - Relax overly strict convergence test for inverse problem in
     Geodesic and GeodesicExact.
   - Minor:
     - Use lookup table for selecting number of points for DST in
       GeodesicExact.
     - Relax one of the test thresholds in geodtest.cpp.
   .
 - <a href="https://geographiclib.sourceforge.io/C++/2.1">Version 2.1</a>
   (released 2022-06-09)
   - Improve the accuracy of the area calculations in GeodesicExact and
     the <a href="Planimeter.1.html">Planimeter</a> utility with the -E
     option.  This now gives full double precision accuracy for
     <i>b</i>/\e a &isin; [0.01, 100] or \e f &isin; [-99, 0.99].
     (Previously the range for full accuracy was <i>b</i>/\e a &isin;
     [0.5, 2].) The method involves a direct computation of the Fourier
     series for the integrand of area integral which then allows the
     integral to be evaluated.
   - Add a new class DST for doing discrete sine transforms.  This is
     mainly for "internal" use, to compute the area in GeodesicExact.
     Internally, this uses the
     <a href="https://github.com/mborgerding/kissfft">kissfft</a>
     package by Mark Borgerding.
   - Fix various warnings from Visual Studio about arithmetic involving
     enums.
   - Minor improvement in the logic for the geodesic inverse problem to
     address a slow down that can occur with `GEOGRAPHICLIB_PRECISION =
     5` due to the time it takes to calculate, for example,
     `sin(10^(10^8))` accurately.
   .
 - <a href="https://geographiclib.sourceforge.io/C++/2.0">Version 2.0</a>
   (released 2022-05-06)
   - Remove non C++ implementations from this package.  These are now
     managed as separate packages.  See
     [https://geographiclib.sourceforge.io/doc/library.html#languages](
     ../../doc/library.html#languages).
   - This allowed the cmake interface to be rationalized, see \ref cmake
     - Replace `GEOGRAPHICLIB_LIB_TYPE` by `BUILD_SHARED_LIBS` (a
       standard cmake variable) and `BUILD_BOTH_LIBS`.
     - Remove `COMMON_INSTALL_PATH` and replace with variables to
       specify where various components are to be installed.
     - `GEOGRAPHICLIB_DOCUMENTATION` is now `BUILD_DOCUMENTATION`.
     - Remove `BUILD_NETGEOGRAPHICLIB`.
     - Remove legacy cmake config support (non-namespace).
     - `make exampleprograms` does a separate cmake configuration to
       mimic how a user's program might find GeographicLib.
     - `find_package (GeographicLib)` now sets and checks the value of
       `GEOGRAPHICLIB_PRECISION`.
     - Improve the separation of end-user and maintain cmake code.
   - More careful treatment of &plusmn;0&deg; and &plusmn;180&deg;.
     - These behave consistently with taking the limits
       - &plusmn;0 means &plusmn;&epsilon; as &epsilon; &rarr; 0+
       - &plusmn;180 means &plusmn;(180 &minus; &epsilon;) as &epsilon;
         &rarr; 0+
     - As a consequence, azimuths of +0&deg; and +180&deg; are reckoned
       to be east-going, as far as tracking the longitude with
       Geodesic::LONG_UNROLL and the area goes, while azimuths
       &minus;0&deg; and &minus;180&deg; are reckoned to be west-going.
     - When computing longitude differences, if &lambda;<sub>2</sub>
       &minus; &lambda;<sub>1</sub> = &plusmn;180&deg; (mod 360&deg;),
       then the sign is picked depending on the sign of the difference.
     - The normal range for returned longitudes and azimuths is
       [&minus;180&deg;, 180&deg;].
   - Programs in directory `tests` now allow testing to extend beyond
     invocations of the utility programs.
   - BUG FIXES:
     - Fixed bug where in the solution of the inverse geodesic problem where
       with lat1 = 0 and lat2 = nan was treated as equatorial.
     - Fixed roundoff corner case in geodesic area computation (only
       triggered with long double).
   - Minor changes in code:
     - Use fmin, fmax, fabs instead of min, max, abs, where appropriate.
     - Parameterize the conversion units for degrees, minutes, seconds as
       Math::qd, Math::dm, Math::ms.
     - Ellipsoid::MinorRadius() has be renamed Ellipsoid::PolarRadius().
     - Remove deprecated functions: XXX::MajorRadius, Utility::val, and
       placeholders (Math::cbrt, etc.) for C++11 math functions.
     - Can specify the comment character in Utility::ParseLine.
     - Rename various internal identifiers to avoid reserved names.
     - Remove unused internal variable in RhumbLine.
     - The documentation for EllipticFunction specifies restrictions on
       the arguments.
     - Put GeodesicExactC4.cpp back into GeodesicExact.cpp.
   - Library file now called `libGeographicLib.so`, etc., instead of
     `libGeographic.so`.
   - The .NET version of GeographicLib has been removed.
   .
 - <a href="https://geographiclib.sourceforge.io/1.52">Version 1.52</a>
   (released 2021-06-22)
   - Add MagneticModel::FieldGeocentric and
     MagneticCircle::FieldGeocentric to return the field in geocentric
     coordinates (thanks to Marcelo Banik de Padua).
   - Document realistic errors for PolygonAreaT and
     <a href="Planimeter.1.html">Planimeter</a>.
   - Geodesic routines: be more aggressive in preventing negative \e s12
     and \e m12 for short lines (all languages).
   - Fix bug in AlbersEqualArea for extreme prolate ellipsoids (plus
     general cleanup in the code).
   - Thanks to Thomas Warner, a sample of wrapping the C++ library, so
     it's accessible in Excel, is given in <code>wrapper/Excel</code>.
   - Minor changes
     - Work around inaccuracies in hypot routines in Visual Studio
       (win32), Python, and JavaScript.
     - Initialize reference argument to remquo (C++ and C).
     - Get ready to retire unused _exact in RhumbLine.
     - Declare RhumbLine copy constructor "= default".
     - Use C++11 "= delete" idiom to delete copy assignment and copy
       constructors in RhumbLine, Geoid, GravityModel, MagneticModel.
     - Fix MGRS::Forward to work around aggressive optimization leading to
       incorrect rounding.
     - Fix plain makefiles, Makefile.mk, so that PREFIX is handled
       properly.
     - Make cmake's GeographicLib_LIBRARIES point to namespace versions.
   - <b>NOTE:</b> In the next version (tentatively 2.0), I plan to split
     up the git repository and the packaging of GeographicLib into
     separate entities for each language.  This will simplify
     development and deployment of the library.
   - <b>WARNING:</b> The .NET version of GeographicLib will not be
     supported in the next version.
   .
 - <a href="https://geographiclib.sourceforge.io/1.51">Version 1.51</a>
   (released 2020-11-22)
   - C++11 compiler required for C++ library.  As a consequence:
     - The workaround implementations for C++11 routines (Math::hypot,
       Math::expm1, Math::log1p, Math::asinh, Math::atanh,
       Math::copysign, Math::cbrt, Math::remainder, Math::remquo,
       Math::round, Math::lround, Math::fma, Math::isfinite, and
       Math::isnan) are now deprecated.  Just use the versions in the
       std:: namespace instead.
     - SphericalEngine class, fix the namespace for using streamoff.
     - Some templated functions, e.g., Math::degree(), now have default
       template parameters, T = Math::real.
   - C99 compiler required for C library.
   - Reduce memory footprint in Java implementation.
   - New form of Utility::ParseLine to allow the syntax "KEY = VAL".
   - Add International Geomagnetic Reference Field (13th generation),
     igrf13, which approximates the main magnetic field of the earth for
     the period 1900--2025.
   - More symbols allowed with DMS decoding in C++, JS, and cgi-bin
     packages; see DMS::Decode.
   - Fix bug in cgi-bin argument processing which causes "+" to be
     misinterpreted.
   - Required minium version of CMake is now 3.7.0 (released
     2016-11-11).  This is to work around a bug in find_package for
     cmake 3.4 and 3.5.
   .
 - <a href="https://geographiclib.sourceforge.io/1.50.1">Version 1.50.1</a>
   (released 2019-12-13)
   - Add the World Magnetic Model 2020, wmm2020, covering the period
     2020--2025.  This is now the model returned by
     MagneticModel::DefaultMagneticName and is default magnetic model
     for <a href="MagneticField.1.html">MagneticField</a> (replacing
     wmm2015v2 which is only valid thru the end of 2019).
   - Include float instantiations of those templated Math functions
     which migrated to Math.cpp in version 1.50.
   - <b>WARNING:</b> The <i>next</i> version of GeographicLib will
     require a C++11 compliant compiler.  This means that the minimum
     version of Visual Studio will be Visual Studio 14 2015.  (This
     repeats the warning given with version 1.50.  It didn't apply to
     this version because this is a minor update.)
   .
 - <a href="https://geographiclib.sourceforge.io/1.50">Version 1.50</a>
   (released 2019-09-24)
   - BUG fixes:
     - Java + JavaScript implementations of PolygonArea::TestEdge counted
       the pole encirclings wrong.
     - Fix typo in JavaScript implementation which affected unsigned
       areas.
     - Adding edges to a polygon counted pole encirclings inconsistent
       with the way the adding point counted them.  This might have
       caused an incorrect result if a polygon vertex had longitude = 0.
       This affected all implementations except Fortran and MATLAB).
     - GARS::Forward: fix BUG in handling of longitude = &plusmn;180&deg;.
     - Fix bug in Rhumb class and
       <a href="RhumbSolve.1.html">RhumbSolve(1)</a> utiity which caused
       incorrect area to be reported if an endpoint is at a pole.
       Thanks to Natalia Sabourova for reporting this.
     - Fix bug in MATLAB routine mgrs_inv which resulted in incorrect
       results for UPS zones with prec = &minus;1.
     - In geodreckon.m geoddistance.m, suppress (innocuous) "warning:
       division by zero" messages from Octave.
     - In python implementation, work around problems caused by sin(inf)
       and fmod(inf) raising exceptions.
     - Geoid class, fix the use of streamoff.
   - The PolygonArea class, the
     <a href="Planimeter.1.html">Planimeter</a> utility, and their
     equivalents in C, Fortran, MATLAB, Java, JavaScript, Python, and
     Maxima can now handle arbitrarily complex polygons.  In the case of
     self-intersecting polygons the area is accumulated "algebraically",
     e.g., the areas of the 2 loops in a figure-8 polygon will partially
     cancel.
   - Changes in gravity and magnetic model handling
     - SphericalEngine::coeff::readcoeffs takes new optional argument
       \e truncate.
     - The constructors for GravityModel and MagneticModel allow the
       maximum degree and order to be specified.  The array of
       coefficients will then be truncated if necessary.
     - GravityModel::Degree(), GravityModel::Order(),
       MagneticModel::Degree(), MagneticModel::Order() return the
       maximum degree and order of all the components of a GravityModel
       or MagneticModel.
     - <a href="Gravity.1.html">Gravity</a> and
       <a href="MagneticField.1.html">MagneticField</a> utilities
       accept -N and -M options to to allow the maximum degree and order
       to be specified.
   - The <a href="GeodSolve.1.html">GeodSolve</a> allows fractional
     distances to be entered as fractions (with the <code>-F</code>
     flag).
   - MajorRadius() methods are now called EquatorialRadius() for the
     C++, Java, and .NET libraries.  "Equatorial" is more descriptive in
     the case of prolate ellipsoids.  MajorRadius() is retained for
     backward compatibility for C++ and Java but is deprecated.
   - Minimum version updates:
     - CMake = 3.1.0, released 2014-12-15.
     - Minimum g++ version = 4.8.0, released 2013-03-22.
     - Visual Studio 10 2010 (haven't been able to check Visual Studio
       2008 for a long time).
     - <b>WARNING:</b> The <i>next</i> version of GeographicLib will
       require a C++11 compliant compiler.  This means that the minimum
       version of Visual Studio will be Visual Studio 14 2015.
     - Minimum boost version = 1.64 needed for GEOGRAPHICLIB_PRECISION =
       4.
     - Java = 1.6; this allows the removal of epsilon, min, hypot,
       log1p, copysign, cbrt from GeoMath.
   - CMake updates:
     - Fine tune Visual Studio compatibility check in
       find_package(GeographicLib); this allows GeographicLib compiled
       with Visual Studio 14 2015 to be used with a project compiled
       with Visual Studio 15 2017 and 16 2019.
     - Suppress warnings with dotnet build.
     - Change CMake target names and add an interface library (thanks to
       Matthew Woehlke).
     - Remove pre-3.1.0 cruft and update the documentation to remove the
       need to call include_dirctories.
     - Add _d suffix to example and test programs.
     - Changer installation path for binary installer to the Windows
       default.
     - Add support for Intel compiler (for C++, C, Fortran).  This
       entails supplying the <code>-fp-model precise</code> flag to
       prevent the compiler from incorrectly simplying <code>(a + b) +
       c</code> and <code>0.0 + x</code>.
   - Add version 2 of the World Magnetic Model 2015, wmm2015v2.  This
     is now the default magnetic model for
     <a href="MagneticField.1.html">MagneticField</a> (replacing wmm2015
     which is now deprecated).  Coming in 2019-12: the wmm2020 model.
   - The -f flag in the scripts geographiclib-get-geoids,
     geographiclib-get-gravity, and geographiclib-get-magnetic, allows
     you to load new models (not yet in the set defined by "all").  This
     is in addition to its original role of allowing you to overwrite
     existing models.
   - Changes in math function support:
     - Move some of the functionality from Math.hpp to Math.cpp to make
       compilation of package which depend on GeographicLib less
       sensitive to the current compiler environment.
     - Add Math::remainder, Math::remquo, Math::round, and Math::lround.
       Also add implementations of remainder, remquo to C
       implementation.
     - Math::cbrt, Math::atanh, and Math::asinh now preserve the sign of
       &minus;0.  (Also: C, Java, JavaScript, Python, MATLAB.  Not
       necessary: Fortran because sign is a built-in function.)
     - JavaScript: fall back to Math.hypot, Math.cbrt, Math.log1p,
       Math.atanh if they are available.
   - When parsing DMS strings ignore various non-breaking spaces (C++
     and JavaScript).
   - Improve code coverage in the tests of geodesic algorithms (C++, C,
     Java, JavaScript, Python, MATLAB, Fortran).
   - Old deprecated NormalGravity::NormalGravity constructor removed.
   - Additions to the documentation:
     - add documentation links to ge{distance,reckon}.m;
     - clarify which solution is returned for Geocentric::Reverse.
   .
 - <a href="https://geographiclib.sourceforge.io/1.49">Version 1.49</a>
   (released 2017-10-05)
   - Add the Enhanced Magnetic Model 2017, emm2017.  This is valid for
     2000 thru the end of 2021.
   - Avoid potential problems with the order of initializations in DMS,
     GARS, Geohash, Georef, MGRS, OSGB, SphericalEngine; this only would
     have been an issue if GeographicLib objects were instantiated
     globally.  Now no GeographicLib initialization code should be run
     prior to the entry of main().
   - To support the previous fix, add an overload,
     Utility::lookup(const char* s, char c).
   - NearestNeighbor::Search throws an error if \e pts is the wrong size
     (instead of merely returning no results).
   - Use complex arithmetic for Clenshaw sums in TransverseMercator and
     tranmerc_{fwd,inv}.m.
   - Changes in cmake support:
     - fix compiler flags for GEOGRAPHICLIB_PRECISION = 4;
     - add CONVERT_WARNINGS_TO_ERRORS option (default OFF), if ON then
       compiler warnings are treated as errors.
   - Fix warnings about implicit conversions of doubles to bools in C++,
     C, and JavaScript packages.
   - Binary installers for Windows now use Visual Studio 14 2015.
   .
 - <a href="https://geographiclib.sourceforge.io/1.48">Version 1.48</a>
   (released 2017-04-09)
   - The "official" URL for GeographicLib is now
     https://geographiclib.sourceforge.io (instead of
     http://geographiclib.sourceforge.net).
   - The default range for longitude and azimuth is now
     (&minus;180&deg;, 180&deg;], instead of [&minus;180&deg;,
     180&deg;).  This was already the case for the C++ library; now the
     change has been made to the other implementations (C, Fortran,
     Java, JavaScript, Python, MATLAB, and Maxima).
   - Changes to NearestNeighbor:
     - fix BUG in reading a NearestNeighbor object from a stream which
       sometimes incorrectly caused a "Bad index" exception to be
       thrown;
     - add NearestNeighbor::operator<<, NearestNeighbor::operator>>,
       NearestNeighbor::swap, std::swap(GeographicLib::NearestNeighbor&,
       GeographicLib::NearestNeighbor&);
   - Additions to the documentation:
     - add documentation on \ref nearest;
     - \ref normalgravity documentation is now on its own page and now
       has an illustrative figure;
     - document the \ref auxlaterror in the series for auxiliary
       latitudes.
   - Fix BUGS in MATLAB function geodreckon with mixed scalar and array
     arguments.
   - Workaround bug in math.fmod for Python 2.7 on 32-bit Windows
     machines.
   - Changes in cmake support:
     - add USE_BOOST_FOR_EXAMPLES option (default OFF), if ON search for
       Boost libraries for building examples;
     - add APPLE_MULTIPLE_ARCHITECTURES option (default OFF), if ON
       build for both i386 and x86_64 on Mac OS X systems;
     - don't add flag for C++11 for g++ 6.0 (since it's not needed).
   - Fix compiler warnings with Visual Studio 2017 and for the C
     library.
   .
 - <a href="https://geographiclib.sourceforge.io/1.47">Version 1.47</a>
   (released 2017-02-15)
   - Add NearestNeighbor class.
   - Improve accuracy of area calculation (fixing a flaw introduced in
     version 1.46); fix applied in Geodesic, GeodesicExact, and the
     implementations in C, Fortran, Java, JavaScript, Python, MATLAB,
     and Maxima.
   - Generalize NormalGravity to allow oblate and prolate ellipsoids.
     As a consequence a new form of constructor,
     NormalGravity::NormalGravity, has been introduced and the old
     form is now <b>deprecated</b> (and because the signatures of the two
     constructors are similar, the compiler will warn about the use of
     the old one).
   - Changes in Math class:
     - Math::sincosd, Math::sind, Math::cosd only return &minus;0 for
       the case sin(&minus;0);
     - Math::atan2d and Math::AngNormalize return results in
       (&minus;180&deg;, 180&deg;]; this may affect the longitudes and
       azimuth returned by several other functions.
   - Add Utility::trim() and Utility::val<T>(); Utility::num<T>() is now
     <b>deprecated</b>.
   - Changes in cmake support:
     - remove support of PACKAGE_PATH and INSTALL_PATH in cmake
       configuration;
     - fix to FindGeographicLib.cmake to make it work on Debian systems;
     - use $<TARGET_PDB_FILE:tgt> (cmake version &ge; 3.1);
     - use NAMESPACE for exported targets;
     - geographiclib-config.cmake exports GEOGRAPHICLIB_DATA,
       GEOGRAPHICLIB_PRECISION, and GeographicLib_HIGHPREC_LIBRARIES.
   - Add pkg-config support for cmake and autoconf builds.
   - Minor fixes:
     - fix the order of declarations in C library, incorporating the
       patches in version 1.46.1;
     - fix the packaging of the Python library, incorporating the
       patches in version 1.46.3;
     - restrict junit dependency in the Java package to testing scope
       (thanks to Mick Killianey);
     - various behind-the-scenes fixes to EllipticFunction;
     - fix documentation and default install location for Windows binary
       installers;
     - fix clang compiler warnings in GeodesicExactC4 and
       TransverseMercator.
   .
 - <a href="https://geographiclib.sourceforge.io/1.46">Version 1.46</a>
   (released 2016-02-15)
   - The following BUGS have been fixed:
     - the -w flag to <a href="Planimeter.1.html">Planimeter(1)</a> was
       being ignored;
     - in the Java package, the wrong longitude was being returned with
       direct geodesic calculation with a negative distance when
       starting point was at a pole (this bug was introduced in version
       1.44);
     - in the JavaScript package, PolygonArea.TestEdge contained a
       misspelling of a variable name and other typos (problem found by
       threepointone).
   - INCOMPATIBLE CHANGES:
     - make the -w flag (to swap the default order of latitude and
       longitude) a toggle for all \ref utilities;
     - the -a option to <a href="GeodSolve.1.html">GeodSolve(1)</a> now
       toggles (instead of sets) arc mode;
     - swap order \e coslon and \e sinlon arguments in CircularEngine
       class.
   - Remove deprecated functionality:
     - remove gradient calculation from the Geoid class and
       <a href="GeoidEval.1.html">GeoidEval(1)</a> (this was inaccurate
       and of dubious utility);
     - remove reciprocal flattening functions, InverseFlattening in many
       classes and Constants::WGS84_r(); stop treating flattening &gt; 1
       as the reciprocal flattening in constructors;
     - remove DMS::Decode(string), DMS::DecodeFraction,
       EllipticFunction:m, EllipticFunction:m1, Math::extradigits,
       Math::AngNormalize2, PolygonArea::TestCompute;
     - stop treating LONG_NOWRAP as an alias for LONG_UNROLL in
       Geodesic (and related classes) and Rhumb;
     - stop treating full/schmidt as aliases for FULL/SCHMIDT in
       SphericalEngine (and related classes);
     - remove qmake project file src/GeographicLib.pro because QtCreator
       can handle cmake projects now;
     - remove deprecated Visual Studio 2005 project and solution files.
   - Changes to GeodesicLine and GeodesicLineExact classes; these
     changes (1) simplify the process of computing waypoints on a
     geodesic given two endpoints and (2) allow a GeodesicLine to be
     defined which is consistent with the solution of the inverse
     problem (in particular Geodesic::InverseLine the specification of
     south-going lines which pass the poles in a westerly direction by
     setting sin &alpha;<sub>1</sub> = &minus;0):
     - the class stores the distance \e s13 and arc length \e a13 to a
       reference point 3; by default these quantities are NaNs;
     - GeodesicLine::SetDistance (and GeodesicLine::SetArc) specify the
       distance (and arc length) to point 3;
     - GeodesicLine::Distance (and GeodesicLine::Arc) return the
       distance (and arc length) to point 3;
     - new methods Geodesic::InverseLine and Geodesic::DirectLine return
       a GeodesicLine with the reference point 3 defined as point 2 of
       the corresponding geodesic calculation;
     - these changes are also included in the C, Java, JavaScript, and
       Python packages.
   - Other changes to the geodesic routines:
     - more accurate solution of the inverse problem when longitude
       difference is close to 180&deg; (also in C, Fortran, Java,
       JavaScript, Python, MATLAB, and Maxima packages);
     - more accurate calculation of lon2 in the inverse calculation with
       LONG_UNROLL (also in Java, JavaScript, Python packages).
   - Changes to <a href="GeodSolve.1.html">GeodSolve(1)</a> utility:
     - the -I and -D options now specify geodesic line calculation via
       the standard inverse or direct geodesic problems;
     - rename -l flag to -L to parallel the new -I and -D flags (-l is
       is retained for backward compatibility but is <b>deprecated</b>),
       and similarly for <a href="GeodSolve.1.html">RhumbSolve(1)</a>;
     - the -F flag (in conjunction with the -I or -D flags) specifies that
       distances read on standard input are fractions of \e s13 or \e
       a13;
     - the -a option now toggles arc mode (noted above);
     - the -w option now toggles longitude first mode (noted above).
   - Changes to Math class:
     - Math::copysign added;
     - add overloaded version of Math::AngDiff which returns the error
       in the difference.  This allows a more accurate treatment of
       inverse geodesic problem when \e lon12 is close to 180&deg;;
     - Math::AngRound now converts tiny negative numbers to &minus;0
       (instead of +0), however &minus;0 is still converted to +0.
   - Add -S and -T options to
     <a href="GeoConvert.1.html">GeoConvert(1)</a>.
   - Add <a href="https://www.sphinx-doc.org/en/master/">Sphinx</a>
     documentation for Python package.
   - Samples of wrapping the C++ library, so it's accessible in other
     languages, are given in <code>wrapper/C</code>,
     <code>wrapper/python</code>, and <code>wrapper/matlab</code>.
   - Binary installers for Windows now use Visual Studio 12 2013.
   - Remove top-level pom.xml from release (it was specific to SRI).
   - A reminder: because of the JavaScript changes introduced in version
     1.45, you should remove the following installation directories from
     your system:
     - Windows: ${CMAKE_INSTALL_PREFIX}/doc/scripts
     - Others: ${CMAKE_INSTALL_PREFIX}/share/doc/GeographicLib/scripts
   .
 - <a href="https://geographiclib.sourceforge.io/1.45">Version 1.45</a>
   (released 2015-09-30)
   - Fix BUG in solution of inverse geodesic caused by misbehavior of
     some versions of Visual Studio on Windows (fmod(&minus;0.0, 360.0)
     returns +0.0 instead of &minus;0.0) and Octave (sind(&minus;0.0)
     returns +0.0 instead of &minus;0.0).  These bugs were exposed
     because max(&minus;0.0, +0.0) returns &minus;0.0 for some
     languages.
   - Geodesic::Inverse now correctly returns NaNs if one of the
     latitudes is a NaN.
   - Changes to JavaScript package:
     - thanks to help from Yurij Mikhalevich, it is a now a
       <a href="https://nodejs.org">node</a> package that can be
       installed with <a href="https://www.npmjs.com">npm</a>;
     - make install now installs the node package in
       <code>lib/node_modules/geographiclib</code>;
     - add unit tests using mocha;
     - add documentation via <a href="http://usejsdoc.org">JSDoc</a>;
     - fix bug Geodesic.GenInverse (this bug, introduced in version
       1.44, resulted in the wrong azimuth being reported for points at
       the pole).
   - Changes to Java package:
     - add implementation of ellipsoidal Gnomonic projection (courtesy
       of Sebastian Mattheis);
     - add unit tests using JUnit;
     - Math.toRadians and Math.toDegrees are used instead of
       GeoMath.degree (which is now removed), as a result&hellip;
     - Java version 1.2 (released 1998-12) or later is now required.
   - Changes to Python package:
     - add unit tests using the unittest framework;
     - fixed bug in normalization of the area.
   - Changes to MATLAB package:
     - fix array size mismatch in geoddistance by avoiding calls to
       subfunctions with zero-length arrays;
     - fix tranmerc_{fwd,inv} so that they work with arrays and
       mixed array/scalar arguments;
     - work around Octave problem which causes mgrs_fwd to return
       garbage with prec = 10 or 11;
     - add geographiclib_test.m to run a test suite.
   - Behavior of substituting 1/\e f for \e f if \e f &gt; 1 is now
     <b>deprecated</b>.  This behavior has been removed from the
     JavaScript, C, and Python implementations (it was never
     documented).  Maxima, MATLAB, and Fortran implementations never
     included this behavior.
   - Other changes:
     - fix bug, introduced in version 1.42, in the C++ implementation to
       the computation of area which causes NaNs to be returned in the
       case of a sphere;
     - fixed bug, introduced in version 1.44, in the detection of C++11
       math functions in configure.ac;
     - throw error on non-convergence in Gnomonic::Reverse if
       GEOGRAPHICLIB_PRECISION &gt; 3;
     - add geod_polygon_clear to C library;
     - turn illegal latitudes into NaNs for Fortran library;
     - add test suites for the C and Fortran libraries.
   .
 - <a href="https://geographiclib.sourceforge.io/1.44">Version 1.44</a>
   (released 2015-08-14)
   - Various changes to improve accuracy, e.g., by minimizing round-off
     errors:
     - Add Math::sincosd, Math::sind, Math::cosd which take their
       arguments in degrees.  These functions do exact range reduction
       and thus they obey exactly the elementary properties of the
       trigonometric functions, e.g., sin 9&deg; = cos 81&deg; = &minus;
       sin 123456789&deg;.
     - Math::AngNormalize now works for any angles, instead of angles in
       the range [&minus;540&deg;, 540&deg;); the function
       Math::AngNormalize2 is now <b>deprecated</b>.
     - This means that there is now no restriction on longitudes and
       azimuths; any values can be used.
     - Improve the accuracy of Math::atan2d.
     - DMS::Decode avoids unnecessary round-off errors; thus 7:33:36 and
       7.56 result in identical values.  DMS::Encode rounds ties to
       even.  These changes have also been made to DMS.js.
     - More accurate rounding in MGRS::Reverse and mgrs_inv.m; this
       change only makes a difference at sub-meter precisions.
     - With MGRS::Forward and mgrs_fwd.m, ensure that digits in lower
       precision results match those at higher precision; as a result,
       strings of trailing 9s are less likely to be generated.  This
       change only makes a difference at sub-meter precisions.
     - Replace the series for <i>A</i><sub>2</sub> in the Geodesic class
       with one with smaller truncation errors.
     - Geodesic::Inverse sets \e s12 to zero for coincident points at
       pole (instead of returning a tiny quantity).
     - Math::LatFix returns its argument if it is in [&minus;90&deg;,
       90&deg;]; if not, it returns NaN.
     - Using Math::LatFix, routines which don't check their arguments
       now interpret a latitude outside the legal range of
       [&minus;90&deg;, 90&deg;] as a NaN; such routines will return
       NaNs instead of finite but incorrect results; <b>caution</b>:
       code that (dangerously) relied on the "reasonable" results being
       returned for values of the latitude outside the allowed range
       will now malfunction.
   - All the \ref utilities accept the -w option to swap the
     latitude-longitude order on input and output (and where appropriate
     on the command-line arguments).  CartConvert now accepts the -p
     option to set the precision; now all of the utilities except
     GeoidEval accept -p.
   - Add classes for GARS, the Global Area Reference System, and for
     Georef, the World Geographic Reference System.
   - Changes to DMS::Decode and DMS.js:
     - tighten up the rules:
       - 30:70.0 and 30:60 are illegal (minutes and second must be
         strictly less than 60), however
       - 30:60.0 and 30:60. are legal (floating point 60 is OK, since it
         might have been generated by rounding 59.99&hellip;);
     - generalize a+b concept, introduced in version 1.42, to any number
       of pieces; thus 8+0:40-0:0:10 is interpreted as 8:39:50.
   - Documentation fixes:
     - update man pages to refer to
       <a href="GeoConvert.1.html">GeoConvert(1)</a> on handling of
       geographic coordinates;
     - document limitations of the series used for TransverseMercator;
     - hide the documentation of the computation of the gradient of the
       geoid height (now <b>deprecated</b>) in the Geoid class;
     - warn about the possible misinterpretation of 7.0E+1 by
       DMS::Decode;
     - \e swaplatlong optional argument of DMS::DecodeLatLon and
       various functions in the GeoCoords class is now called \e
       longfirst;
     - require Doxygen 1.8.7 or later.
   - More systematic treatment of version numbers:
     - Python: \__init\__.py defines \__version\__ and \__version_info\__;
     - JavaScript:
       - Math.js defines Constants.version and Constants.version_string;
       - version number included as comment in packed script
         geographiclib.js;
       - <a href="../scripts/geod-calc.html">geod-calc.html</a> and
         <a href="../scripts/geod-google.html">geod-google.html</a>
         report the version number;
       - https://geographiclib.sourceforge.io/scripts/ gives access to
         earlier versions of geographiclib.js as
         geographiclib-<i>m.nn</i>.js;
     - Fortran: add geover subroutine to return version numbers;
     - Maxima: geodesic.mac defines geod_version;
     - CGI scripts: these report the version numbers of the utilities.
   - BUG FIXES:
     - NormalGravity now works properly for a sphere (\e omega = \e f =
       \e J2 = 0), instead of returning NaNs (problem found by htallon);
     - CassiniSoldner::Forward and cassini_fwd.m now returns the correct
       azimuth for points at the pole.
   - MATLAB-specific fixes:
     - mgrs_fwd now treats treats prec &gt; 11 as prec = 11;
     - illegal letter combinations are now correctly detected by
       mgrs_inv;
     - fixed bug where mgrs_inv returned the wrong results for prec = 0
       strings and center = 0;
     - mgrs_inv now decodes prec = 11 strings properly;
     - routines now return array results with the right shape;
     - routines now properly handle mixed scalar and array arguments.
   - Add Accumulator<T>::operator*=(T y).
   - Geohash uses "invalid" instead of "nan" when the latitude or
     longitude is a nan.
   .
 - <a href="https://geographiclib.sourceforge.io/1.43">Version 1.43</a>
   (released 2015-05-23)
   - Add the Enhanced Magnetic Model 2015, emm2015.  This is valid for
     2000 thru the end of 2019.  This required some changes in the
     MagneticModel and MagneticCircle classes; so this model cannot be
     used with versions of GeographicLib prior to 1.43.
   - Fix BLUNDER in PolarStereographic constructor introduced in version
     1.42.  This affected UTMUPS conversions for UPS which could be
     incorrect by up to 0.5 km.
   - Changes in the LONG_NOWRAP option (added in version 1.39) in the
     Geodesic and GeodesicLine classes:
     - The option is now called LONG_UNROLL (a less negative sounding
       term); the original name, LONG_NOWRAP, is retained for backwards
       compatibility.
     - There were two bad BUGS in the implementation of this capability:
       (a)&nbsp;it gave <i>incorrect</i> results for west-going
       geodesics; (b)&nbsp;the option was <i>ignored</i> if used
       directly via the GeodesicLine class.  The first bug affected the
       implementations in all languages.  The second affected the
       implementation in C++ (GeodesicLine and GeodesicLineExact),
       JavaScript, Java, C, Python.  These bugs have now been FIXED.
     - The <a href="GeodSolve.1.html">GeodSolve</a> utility now accepts
       a -u option, which turns on the LONG_UNROLL treatment.  With this
       option <code>lon1</code> is reported as entered and
       <code>lon2</code> is given such that <code>lon2</code> &minus;
       <code>lon1</code> indicates how often and in what sense the
       geodesic has encircled the earth.  (This option also affects the
       value of longitude reported when an inverse calculation is run
       with the -f option.)
     - The inverse calculation with the JavaScript and Python libraries
       similarly sets <code>lon1</code> and <code>lon2</code> in output
       dictionary respecting the LONG_UNROLL flag.
     - The online version of
       <a href="https://geographiclib.sourceforge.io/cgi-bin/GeodSolve">
       GeodSolve</a> now offers an option to unroll the longitude.
     - To support these changes DMS::DecodeLatLon no longer reduces the
       longitude to the range [&minus;180&deg;, 180&deg;) and
       Math::AngRound now coverts &minus;0 to +0.
   - Add Math::polyval (also to C, Java, JavaScript, Fortran, Python
     versions of the library; this is a built-in function for
     MATLAB/Octave).  This evaluates a polynomial using Horner's method.
     The Maxima-generated code fragments for the evaluation of series in
     the Geodesic, TransverseMercator, and Rhumb classes and MATLAB
     routines for great ellipses have been replaced by Maxima-generated
     arrays of polynomial coefficients which are used as input to
     Math::polyval.
   - Add MGRS::Check() to verify that \e a, \e f,
     <i>k</i><sub>UTM</sub>, and <i>k</i><sub>UPS</sub> are consistent
     with the assumptions in the UTMUPS and MGRS classes.  This is
     invoked with <code>GeoConvert \--version</code>.  (This function
     was added to document and check the assumptions used in the UTMUPS
     and MGRS classes in case they are extended to deal with ellipsoids
     other than WS84.)
   - MATLAB function mgrs_inv now takes an optional \e center argument
     and strips white space from both beginning and end of the string.
   - Minor internal changes:
     - GeodSolve sets the geodesic mask so that unnecessary calculations
       are avoided;
     - some routines have migrated into a math class for the Python,
       Java, and JavaScript libraries.
   - A reminder: because of changes in the installation directories for
     non-Windows systems introduced in version 1.42, you should remove
     the following directories from your system:
     - ${CMAKE_INSTALL_PREFIX}/share/cmake/GeographicLib*
     - ${CMAKE_INSTALL_PREFIX}/libexec/GeographicLib/matlab
   .
 - <a href="https://geographiclib.sourceforge.io/1.42">Version 1.42</a>
   (released 2015-04-28)
   - DMS::Decode allows a single addition or subtraction operation,
     e.g., 70W+0:0:15.  This affects the GeoCoords class and the
     utilities (which use the DMS class for reading coordinates).
   - Add Math::norm, Math::AngRound, Math::tand, Math::atan2d,
     Math::eatanhe, Math::taupf, Math::tauf, Math::fma and remove
     duplicated (but private) functionality from other classes.
   - On non-Windows systems, the cmake config-style find_package files
     are now installed under ${CMAKE_INSTALL_PREFIX}/lib${LIB_SUFFIX}
     instead of ${CMAKE_INSTALL_PREFIX}/share, because the files are
     architecture-specific.  This change will let 32-bit and 64-bit
     versions coexist on the same machine (in lib and lib64).  You
     should remove the versions in the old "share" location.
   - MATLAB changes:
     - provide native MATLAB implementations for compiled interface
       functions, see `wrapper/octave`;
     - the compiled MATLAB interface is now <b>deprecated</b> and so the
       MATLAB_COMPILER option in the cmake build has been removed;
     - reorganize directories, so that
       - matlab/geographiclib contains the native matlab code;
       - matlab/geographiclib-legacy contains wrapper functions to mimic
         the previous compiled functionality;
     - the installed MATLAB code mirrors this layout, but the parent
       installation directory on non-Windows systems is
       ${CMAKE_INSTALL_PREFIX}/share (instead of
       ${CMAKE_INSTALL_PREFIX}/libexec), because the files are now
       architecture independent;
     - matlab/geographiclib is now packaged and distributed as
       MATLAB File Exchange package
       <a href="https://www.mathworks.com/matlabcentral/fileexchange/50605">
       50605</a> (this supersedes three earlier MATLAB packages);
     - point fix for geodarea.m to correct bug in area of polygons which
       encircle a pole multiple times (released as version 1.41.1 of
       MATLAB File Exchange package 39108, 2014-04-22).
   - artifactId for Java package changed from GeographicLib to
     GeographicLib-Java and the package is now deployed to
     Maven Central (thanks to Chris Bennight for help on this).
   - Fix autoconf mismatch of version numbers (which were inconsistent
     in versions 1.40 and 1.41).
   - Mark the computation of the gradient of the geoid height in the
     Geoid class and the <a href="GeoidEval.1.html">GeoidEval</a>
     utility as <b>deprecated</b>.
   - Work around the boost-quadmath bug with setprecision(0).
   - Deprecate use of Visual Studio 2005 "-vc8" project files in the
     windows directory.
   .
 - <a href="https://geographiclib.sourceforge.io/1.41">Version 1.41</a>
   (released 2015-03-09)
   - Fix bug in Rhumb::Inverse (with \e exact = true) and related
     functions which causes the wrong distance to be reported if one of
     the end points is at a pole.  Thanks to Thomas Murray for reporting
     this.
   - Add International Geomagnetic Reference Field (12th generation),
     igrf12, which approximates the main magnetic field of the earth for
     the period 1900--2020.
   - Split information about \ref jacobi to a separate section and
     include more material.
   .
 - <a href="https://geographiclib.sourceforge.io/1.40">Version 1.40</a>
   (released 2014-12-18)
   - Add the World Magnetic Model 2015, wmm2015.  This is now the
     default magnetic model for
     <a href="MagneticField.1.html">MagneticField</a> (replacing wmm2010
     which is valid thru the end of 2014).
   - Geodesic::Inverse didn't return NaN if one of the longitudes was a
     NaN (bug introduced in version 1.25).  Fixed in the C++, Java,
     JavaScript, C, Fortran, and Python implementations of the geodesic
     routines.  This bug was not present in the MATLAB version.
   - Fix bug in Utility::readarray and Utility::writearray which caused
     an exception in debug mode with zero-sized arrays.
   - Fix BLUNDER in OSGB::GridReference (found by kalderami) where the
     wrong result was returned if the easting or northing was negative.
   - OSGB::GridReference now returns "INVALID" if either coordinate is
     NaN.  Similarly a grid reference starting with "IN" results in NaNs
     for the coordinates.
   - Default constructor for GeoCoords corresponds to an undefined
     position (latitude and longitude = NaN), instead of the north pole.
   - Add an online version of <a href="RhumbSolve.1.html">RhumbSolve</a>
     at https://geographiclib.sourceforge.io/cgi-bin/RhumbSolve.
   - Additions to the documentation:
     - documentation on \ref triaxial-conformal;
     - a page on \ref auxlat (actually, this was added in version 1.39);
     - document the use of two single quotes to stand for a double quote
       in DMS (this feature was introduced in version 1.13).
   - The MATLAB function, geographiclibinterface, which compiles the
     wrapper routines for MATLAB now works with MATLAB on a Mac.
   .
 - <a href="https://geographiclib.sourceforge.io/1.39">Version 1.39</a>
   (released 2014-11-11)
   - GeographicLib usually normalizes longitudes to the range
     [&minus;180&deg;, 180&deg;).  However, when solving the direct
     geodesic and rhumb line problems, it is sometimes necessary to know
     how many lines the line encircled the earth by returning the
     longitude "unwrapped".  So the following changes have been made:
     - add a LONG_NOWRAP flag to \e mask enums for the \e outmask
       arguments for Geodesic, GeodesicLine, Rhumb, and RhumbLine;
     - similar changes have been made to the Python, JavaScript, and
       Java implementations of the geodesic routines;
     - for the C, Fortran, and MATLAB implementations the \e arcmode
       argument to the routines was generalized to allow a combination
       of ARCMODE and LONG_NOWRAP bits;
     - the Maxima version now returns the longitude unwrapped.
     .
     These changes were necessary to fix the PolygonAreaT::AddEdge (see
     the next item).
   - Changes in area calculations:
     - fix BUG in PolygonAreaT::AddEdge (also in C, Java, JavaScript,
       and Python implementations) which sometimes causes the wrong area
       to be returned if the edge spanned more than 180&deg;;
     - add area calculation to the Rhumb and RhumbLine classes and the
       <a href="RhumbSolve.1.html">RhumbSolve</a> utility (see \ref
       rhumbarea);
     - add PolygonAreaRhumb typedef for PolygonAreaT<Rhumb>;
     - add -R option to <a href="Planimeter.1.html">Planimeter</a> to use
       PolygonAreaRhumb (and -G option for the default geodesic polygon);
     - fix BLUNDER in area calculation in MATLAB routine geodreckon;
     - add area calculation to MATLAB/Octave routines for great ellipses
       (see \ref gearea).
   - Fix bad BUG in Geohash::Reverse; this was introduced in version
     1.37 and affected all platforms where unsigned longs are 32-bits.
     Thanks to Christian Csar for reporting and diagnosing this.
   - Binary installers for Windows are now built with Visual Studio 11
     2012 (instead of Visual Studio 10 2010).  Compiled MATLAB support
     still with version 2013a (64-bit).
   - Update GeographicLib.pro for builds with qmake to include all the
     source files.
   - Cmake updates:
     - include cross-compiling checks in cmake config file;
     - improve the way unsuitable versions are reported;
     - include_directories (${GeographicLib_INCLUDE_DIRS}) is no longer
       necessary with cmake 2.8.11 or later.
   - legacy/Fortran now includes drop-in replacements for the geodesic
     utilities from the NGS.
   - geographiclib-get-{geoids,gravity,magnetic} with no arguments now
     print the usage instead of loading the minimal sets.
   - Utility::date(const std::string&, int&, int&, int&) and hence the
     <a href="MagneticField.1.html">MagneticField</a> utility accepts
     the string "now" as a legal time (meaning today).
   .
 - <a href="https://geographiclib.sourceforge.io/1.38">Version 1.38</a>
   (released 2014-10-02)
   - On MacOSX, the installed package is relocatable (for cmake version
     2.8.12 and later).
   - On Mac OSX, GeographicLib can be installed using homebrew.
   - In cmake builds under Windows, set the output directories so that
     binaries and shared libraries are together.
   - Accept the minus sign as a synonym for - in DMS.{cpp,js}.
   - The cmake configuration file geographiclib-depends.cmake has been
     renamed to geographiclib-targets.cmake.
   - MATLAB/Octave routines for great ellipses added; see \ref
     greatellipse.
   - Provide man pages for geographiclib-get-{geoids,gravity,magnetic}.
   .
 - <a href="https://geographiclib.sourceforge.io/1.37">Version 1.37</a>
   (released 2014-08-08)
   - Add \ref highprec.
   - <b>INCOMPATIBLE CHANGE</b>: the static instantiations of various
     classes for the WGS84 ellipsoid have been changed to a
     <a href="https://isocpp.org/wiki/faq/ctors#static-init-order-on-first-use">
     "construct on first use idiom"</a>.  This avoids a lot of wasteful
     initialization before the user's code starts.  Unfortunately it
     means that existing source code that relies on any of the following
     static variables will need to be changed to a function call:
     - AlbersEqualArea::AzimuthalEqualAreaNorth
     - AlbersEqualArea::AzimuthalEqualAreaSouth
     - AlbersEqualArea::CylindricalEqualArea
     - Ellipsoid::WGS84
     - Geocentric::WGS84
     - Geodesic::WGS84
     - GeodesicExact::WGS84
     - LambertConformalConic::Mercator
     - NormalGravity::GRS80
     - NormalGravity::WGS84
     - PolarStereographic::UPS
     - TransverseMercator::UTM
     - TransverseMercatorExact::UTM
     .
     Thus, occurrences of, for example, \code
     const Geodesic& geod = Geodesic::WGS84; // version 1.36 and earlier
     \endcode
     need to be changed to \code
     const Geodesic& geod = Geodesic::WGS84(); // version 1.37 and later
     \endcode
     (note the parentheses!); alternatively use \code
     // works with all versions
     const Geodesic geod(Constants::WGS84_a(), Constants::WGS84_a()); \endcode
   - Incompatible change: the environment variables
     <code>{GEOID,GRAVITY,MAGNETIC}_{NAME,PATH}</code> are now prefixed
     with <code>GEOGRAPHICLIB_</code>.
   - Incompatible change for Windows XP: retire the Windows XP common
     data path.  If you're still using Windows XP, then you might have
     to move the folder <code>C:\\Documents and Settings\\All
     Users\\Application Data\\GeographicLib</code> to
     <code>C:\\ProgramData\\GeographicLib</code>.
   - All macro names affecting the compilation now start with
     <code>GEOGRAPHICLIB_</code>; this applies to
     <code>GEOID_DEFAULT_NAME</code>, <code>GRAVITY_DEFAULT_NAME</code>,
     <code>MAGNETIC_DEFAULT_NAME</code>, <code>PGM_PIXEL_WIDTH</code>,
     <code>HAVE_LONG_DOUBLE</code>, <code>STATIC_ASSERT</code>,
     <code>WORDS_BIGENDIAN</code>.
   - Changes to PolygonArea:
     - introduce PolygonAreaT which takes a geodesic class as a parameter;
     - PolygonArea and PolygonAreaExact are typedef'ed to
       PolygonAreaT<Geodesic> and PolygonAreaT<GeodesicExact>;
     - add -E option to <a href="Planimeter.1.html">Planimeter</a> to use
       PolygonAreaExact;
     - add -Q option to <a href="Planimeter.1.html">Planimeter</a> to
       calculate the area on the authalic sphere.
   - Add -p option to <a href="Planimeter.1.html">Planimeter</a>,
     <a href="ConicProj.1.html">ConicProj</a>,
     <a href="GeodesicProj.1.html">GeodesicProj</a>,
     <a href="TransverseMercatorProj.1.html">TransverseMercatorProj</a>.
   - Add Rhumb and RhumbLine classes and the
     <a href="RhumbSolve.1.html">RhumbSolve</a> utility; see \ref rhumb
     for more information.
   - Minor changes to NormalGravity:
     - add NormalGravity::J2ToFlattening and NormalGravity::FlatteningToJ2;
     - use Newton's method to determine \e f from \e J2;
     - in constructor, allow \e omega = 0 (i.e., treat the spherical case).
   - Add grs80 GravityModel, see \ref gravity.
   - Make geographiclib-get-{geoids,gravity,magnetic} scripts work on MacOS.
   - Minor changes:
     - simplify cross-platform support for C++11 mathematical functions;
     - change way area coefficients are given in GeodesicExact to improve
       compile times;
     - enable searching the online documentation;
     - add macros <code>GEOGRAPHICLIB_VERSION</code> and
       <code>GEOGRAPHICLIB_VERSION_NUM</code>;
     - add solution and project files for Visual Studio Express 2010.
   .
 - <a href="https://geographiclib.sourceforge.io/1.36">Version 1.36</a>
   (released 2014-05-13)
   - Changes to comply with NGA's prohibition of the use of the
     upper-case letters N/S to designate the hemisphere when displaying
     UTM/UPS coordinates:
     - UTMUPS::DecodeZone allows north/south as hemisphere
       designators (in addition to n/s);
     - UTMUPS::EncodeZone now encodes the hemisphere in
       <i>lower case</i> (to distinguish this use from a grid zone
       designator);
     - UTMUPS::EncodeZone takes an optional parameter \e
       abbrev to indicate whether to use n/s or north/south as the
       hemisphere designator;
     - GeoCoords::UTMUPSRepresentation and
       GeoCoords::AltUTMUPSRepresentation similarly accept
       the \e abbrev parameter;
     - <a href="GeoConvert.1.html">GeoConvert</a> uses the
       flags -a and -l to govern whether UTM/UPS output uses n/s
       (the -a flag) or north/south (the -l flag) to denote the
       hemisphere;
     - Fixed a bug what allowed +3N to be accepted as an alternative UTM
       zone designation (instead of 3N).
     .
     <b>WARNING:</b> The use of lower case n/s for the hemisphere might
     cause compatibility problems.  However DecodeZone has always
     accepted either case; so the issue will only arise with other
     software reading the zone information.  To avoid possible
     misinterpretation of the zone designator, consider calling
     EncodeZone with \e abbrev = false and GeoConvert with -l, so that
     north/south are used to denote the hemisphere.
   - MGRS::Forward with \e prec = &minus;1 will produce a grid
     zone designation.  Similarly MGRS::Reverse will
     decode a grid zone designation (and return \e prec = &minus;1).
   - Stop using the throw() declaration specification which is
     deprecated in C++11.
   - Add missing std:: qualifications to copy in LocalCartesion and
     Geocentric headers (bug found by Clemens).
   .
 - <a href="https://geographiclib.sourceforge.io/1.35">Version 1.35</a>
   (released 2014-03-13)
   - Fix blunder in UTMUPS::EncodeEPSG (found by Ben
     Adler).
   - MATLAB wrapper routines geodesic{direct,inverse,line} switch to
     "exact" routes if |<i>f</i>| &gt; 0.02.
   - GeodSolve.cgi allows ellipsoid to be set (and uses the -E option
     for <a href="GeodSolve.1.html">GeodSolve</a>).
   - Set title in HTML versions of man pages for the \ref utilities.
   - Changes in cmake support:
     - add _d to names of executables in debug mode of Visual Studio;
     - add support for Android (cmake-only), thanks to Pullan Yu;
     - check CPACK version numbers supplied on command line;
     - configured version of project-config.cmake.in is
       project-config.cmake (instead of geographiclib-config.cmake), to
       prevent find_package incorrectly using this file;
     - fix tests with multi-line output;
     - this release includes a file, pom.xml, which is used by an
       experimental build system (based on maven) at SRI.
   .
 - <a href="https://geographiclib.sourceforge.io/1.34">Version 1.34</a>
   (released 2013-12-11)
   - Many changes in cmake support:
     - minimum version of cmake needed increased to 2.8.4 (which was
       released in 2011-02);
     - allow building both shared and static libraries with <code>-D
       GEOGRAPHICLIB_LIB_TYPE=BOTH</code>;
     - both shared and static libraries (Release plus Debug) included in
       binary installer;
     - find_package uses COMPONENTS and GeographicLib_USE_STATIC_LIBS to
       select the library to use;
     - find_package version checking allows nmake and Visual Studio
       generators to interoperate on Windows;
     - find_package (GeographicLib &hellip;) requires that GeographicLib be
       capitalized correctly;
     - on Unix/Linux, don't include the version number in directory for
       the cmake configuration files;
     - defaults for GEOGRAPHICLIB_DOCUMENTATION and
       BUILD_NETGEOGRAPHICLIB are now OFF;
     - the GEOGRAPHICLIB_EXAMPLES configuration parameter is no longer
       used; cmake always configures to build the examples, but they are
       not built by default (instead build targets: exampleprograms and
       netexamples);
     - matlab-all target renamed to matlabinterface;
     - the configuration parameters PACKAGE_PATH and INSTALL_PATH are
       now deprecated (use CMAKE_INSTALL_PREFIX instead);
     - on Linux, the installed package is relocatable;
     - on MacOSX, the installed utilities can find the shared library.
   - Use a more precise value for OSGB::CentralScale().
   - Add Arc routines to Python interface.
   - The Geod utility has been removed; the same functionality lives on
     with <a href="GeodSolve.1.html">GeodSolve</a> (introduced in
     version 1.30).
   .
 - <a href="https://geographiclib.sourceforge.io/1.33">Version 1.33</a>
   (released 2013-10-08)
   - Add <a href="NET/index.html">NETGeographic .NET wrapper library</a>
     (courtesy of Scott Heiman).
   - Make inspector functions in Ellipsoid const.
   - Add Accumulator.cpp to instantiate Accumulator.
   - Defer some of the initialization of OSGB to when it
     is first called.
   - Fix bug in autoconf builds under MacOS.
   .
 - <a href="https://geographiclib.sourceforge.io/1.32">Version 1.32</a>
   (released 2013-07-12)
   - Generalize C interface for polygon areas to allow vertices to be
     specified incrementally.
   - Fix way flags for C++11 support are determined.
   .
 - <a href="https://geographiclib.sourceforge.io/1.31">Version 1.31</a>
   (released 2013-07-01)
   - Changes breaking binary compatibility (source compatibility is
     maintained):
     - overloaded versions of DMS::Encode,
       EllipticFunction::EllipticFunction, and
       GeoCoords::DMSRepresentation, have been eliminated
       by the use of optional arguments;
     - correct the declaration of first arg to
       UTMUPS::DecodeEPSG.
   - FIX BUG in GravityCircle constructor (found by
     Mathieu Peyr&eacute;ga) which caused bogus results for the gravity
     disturbance and gravity anomaly vectors.  (This only affected
     calculations using GravityCircle.  GravityModel calculations did
     not suffer from this bug.)
   - Improvements to the build:
     - add macros GEOGRAPHICLIB_VERSION_{MAJOR,MINOR,PATCH} to Config.h;
     - fix documentation for new version of perlpod;
     - improving setting of runtime path for Unix-like systems with cmake;
     - install PDB files when compiling with Visual Studio to aid
       debugging;
     - Windows binary release now uses MATLAB R2013a (64-bit) and
       uses the -largeArrayDims option.
     - fixes to the way the MATLAB interface routines are built (thanks
       to Phil Miller and Chris F.).
   - Changes to the geodesic routines:
     - add Java implementation of the geodesic routines (thanks to Skip
       Breidbach for the maven support);
     - FIX BUG: avoid altering input args in Fortran implementation;
     - more systematic treatment of very short geodesic;
     - fixes to Python port so that they work with version 3.x, in
       addition to 2.x (courtesy of Amato);
     - accumulate the perimeter and area of polygons via a double-wide
       accumulator in Fortran, C, and MATLAB implementations (this is
       already included in the other implementations);
     - port PolygonArea::AddEdge and
       PolygonArea::TestEdge to JavaScript and Python
       interfaces;
     - include documentation on \ref geodshort.
   - Unix scripts for downloading datasets,
     geographiclib-get-{geoids,gravity,magnetic}, skip already download
     models by default, unless the -f flag is given.
   - FIX BUGS: meridian convergence and scale returned by
     TransverseMercatorExact was wrong at a pole.
   - Improve efficiency of MGRS::Forward by avoiding the
     calculation of the latitude if possible (adapting an idea of Craig
     Rollins).
   .
 - <a href="https://geographiclib.sourceforge.io/1.30">Version 1.30</a>
   (released 2013-02-27)
   - Changes to geodesic routines:
     - FIX BUG in fail-safe mechanisms in Geodesic::Inverse;
     - the command line utility Geod is now called
       <a href="GeodSolve.1.html">GeodSolve</a>;
     - allow addition of polygon edges in PolygonArea;
     - add full Maxima implementation of geodesic algorithms.
   .
 - <a href="https://geographiclib.sourceforge.io/1.29">Version 1.29</a>
   (released 2013-01-16)
   - Changes to allow compilation with libc++ (courtesy of Kal Conley).
   - Add description of \ref triaxial to documentation.
   - Update journal reference for "Algorithms for geodesics".
   .
 - <a href="https://geographiclib.sourceforge.io/1.28">Version 1.28</a>
   (released 2012-12-11)
   - Changes to geodesic routines:
     - compute longitude difference exactly;
     - hence FIX BUG in area calculations for polygons with vertices very
       close to the prime meridian;
     - FIX BUG is geoddistance.m where the value of m12 was wrong for
       meridional geodesics;
     - add MATLAB implementations of the geodesic projections;
     - remove unneeded special code for geodesics which start at a pole;
     - include polygon area routine in C and Fortran implementations;
     - add doxygen documentation for C and Fortran libraries.
   .
 - <a href="https://geographiclib.sourceforge.io/1.27">Version 1.27</a>
   (released 2012-11-29)
   - Changes to geodesic routines:
     - add native MATLAB implementations: geoddistance.m, geodreckon.m,
       geodarea.m;
     - add C and Fortran implementations;
     - improve the solution of the direct problem so that the series
       solution is accurate to round off for |<i>f</i>| &lt; 1/50;
     - tighten up the convergence criteria for solution of the inverse
       problem;
     - no longer signal failures of convergence with NaNs (a slightly
       less accurate answer is returned instead).
   - Fix DMS::Decode double rounding BUG.
   - On MacOSX platforms with the cmake configuration, universal
     binaries are built.
   .
 - <a href="https://geographiclib.sourceforge.io/1.26">Version 1.26</a>
   (released 2012-10-22)
   - Replace the series used for geodesic areas by one with better
     convergence (this only makes an appreciable difference if
     |<i>f</i>| &gt; 1/150).
   .
 - <a href="https://geographiclib.sourceforge.io/1.25">Version 1.25</a>
   (released 2012-10-16)
   - Changes to geodesic calculations:
     - restart Newton's method in Geodesic::Inverse when it goes awry;
     - back up Newton's method with the bisection method;
     - Geodesic::Inverse now converges for any value of \e f;
     - add GeodesicExact and GeodesicLineExact which are formulated in
       terms of elliptic integrals and thus yield accurate results even
       for very eccentric ellipsoids;
     - the -E option to <a href="GeodSolve.1.html">Geod</a> invokes these
       exact classes.
   - Add functionality to EllipticFunction:
     - add all the traditional elliptic integrals;
     - remove restrictions on argument range for incomplete elliptic integrals;
     - allow imaginary modulus for elliptic integrals and elliptic functions;
     - make interface to the symmetric elliptic integrals public.
   - Allow Ellipsoid to be copied.
   - Changes to the build tools:
     - cmake uses folders in Visual Studio to reduce clutter;
     - allow precision of reals to be set in cmake;
     - fail gracefully in the absence of pod documentation tools;
     - remove support for maintainer tasks in Makefile.mk;
     - upgrade to automake 1.11.6 to fix the "make distcheck" security
       vulnerability; see
       https://cve.mitre.org/cgi-bin/cvename.cgi?name=CVE-2012-3386
   .
 - <a href="https://geographiclib.sourceforge.io/1.24">Version 1.24</a>
   (released 2012-09-22)
   - Allow the specification of the hemisphere in UTM coordinates in
     order to provide continuity across the equator:
     - add UTMUPS::Transfer;
     - add GeoCoords::UTMUPSRepresentation(bool, int) and
       GeoCoords::AltUTMUPSRepresentation(bool, int);
     - use the hemisphere letter in, e.g.,
       <a href="GeoConvert.1.html">GeoConvert</a> -u -z 31n.
   - Add UTMUPS::DecodeEPSG and
     UTMUPS::EncodeEPSG.
   - cmake changes:
     - restore support for cmake 2.4.x;
     - explicitly check version of doxygen.
   - Fix building under cygwin.
   - Document restrictions on \e f in \ref intro.
   - Fix Python interface to work with version 2.6.x.
   .
 - <a href="https://geographiclib.sourceforge.io/1.23">Version 1.23</a>
   (released 2012-07-17)
   - Documentation changes:
     - remove html documentation from distribution and use web links if
       doxygen is not available;
     - use doxygen tags to document exceptions;
     - begin migrating the documentation to using Greek letters where
       appropriate (requires doxygen 1.8.1.2 or later).
   - Add Math::AngNormalize and
     Math::AngNormalize2; the allowed range for longitudes
     and azimuths widened to [&minus;540&deg;, 540&deg;).
   - DMS::Decode understands more unicode symbols.
   - Geohash uses geohash code "nan" to stand for not a
     number.
   - Add Ellipsoid::NormalCurvatureRadius.
   - Various fixes in LambertConformalConic,
     TransverseMercator,
     PolarStereographic, and Ellipsoid to
     handle reverse projections of points near infinity.
   - Fix programming blunder in LambertConformalConic::Forward
     (incorrect results were returned if the tangent latitude was
     negative).
   .
 - <a href="https://geographiclib.sourceforge.io/1.22">Version 1.22</a>
   (released 2012-05-27)
   - Add Geohash and Ellipsoid classes.
   - FIX BUG in AlbersEqualArea for very prolate
     ellipsoids (<i>b</i><sup>2</sup> &gt; 2 <i>a</i><sup>2</sup>).
   - cmake changes:
     - optionally use PACKAGE_PATH and INSTALL_PATH to determine
       CMAKE_INSTALL_PREFIX;
     - use COMMON_INSTALL_PATH to determine layout of installation
       directories;
     - as a consequence, the installation paths for the documentation,
       and Python and MATLAB interfaces are shortened for Windows;
     - zip source distribution now uses DOS line endings;
     - the tests work in debug mode for Windows;
     - default setting of GEOGRAPHICLIB_DATA does not depend on
       CMAKE_INSTALL_PREFIX;
     - add a cmake configuration for build tree.
   .
 - <a href="https://geographiclib.sourceforge.io/1.21">Version 1.21</a>
   (released 2012-04-25)
   - Support colon-separated DMS output:
     - DMS::Encode and
       GeoCoords::DMSRepresentation generalized;
     - <a href="GeoConvert.1.html">GeoConvert</a> and
       <a href="GeodSolve.1.html">Geod</a> now accept a -: option.
   - <a href="GeoidEval.1.html">GeoidEval</a> does not print the gradient
     of the geoid height by default (because it's subject to large
     errors); give the -g option to get the gradient printed.
   - Work around optimization BUG in Geodesic::Inverse
     with tdm mingw g++ version 4.6.1.
   - autoconf fixed to ensure that that out-of-sources builds work;
     document this as the preferred method of using autoconf.
   - cmake tweaks:
     - simplify the configuration of doxygen;
     - allow the MATLAB compiler to be specified with the
       MATLAB_COMPILER option.
   .
 - <a href="https://geographiclib.sourceforge.io/1.20">Version 1.20</a>
   (released 2012-03-23)
   - cmake tweaks:
     - improve find_package's matching of compiler versions;
     - CMAKE_INSTALL_PREFIX set from CMAKE_PREFIX_PATH if available;
     - add "x64" to the package name for the 64-bit binary installer;
     - fix cmake warning with Visual Studio Express.
   - Fix SphericalEngine to deal with aggressive iterator
     checking by Visual Studio.
   - Fix transcription BUG is Geodesic.js.
   .
 - <a href="https://geographiclib.sourceforge.io/1.19">Version 1.19</a>
   (released 2012-03-13)
   - Slight improvement in Geodesic::Inverse for very
     short lines.
   - Fix argument checking tests in MGRS::Forward.
   - Add \--comment-delimiter and \--line-separator options to the \ref
     utilities.
   - Add installer for 64-bit Windows; the compiled MATLAB interface is
     supplied with the Windows 64-bit installer only.
   .
 - <a href="https://geographiclib.sourceforge.io/1.18">Version 1.18</a>
   (released 2012-02-18)
   - Improve documentation on configuration with cmake.
   - cmake's find_package ensures that the compiler versions match on Windows.
   - Improve documentation on compiling MATLAB interface.
   - Binary installer for Windows installs under C:/pkg-vc10 by default.
   .
 - <a href="https://geographiclib.sourceforge.io/1.17">Version 1.17</a>
   (released 2012-01-21)
   - Work around optimization BUG in Geodesic::Inverse
     with g++ version 4.4.0 (mingw).
   - Fix BUG in argument checking with OSGB::GridReference.
   - Fix missing include file in SphericalHarmonic2.
   - Add simple examples of usage for each class.
   - Add internal documentation to the cmake configuration files.
   .
 - <a href="https://geographiclib.sourceforge.io/1.16">Version 1.16</a>
   (released 2011-12-07)
   - Add calculation of the earth's gravitational field:
     - add NormalGravity GravityModel and
       GravityCircle classes;
     - add command line utility
       <a href="Gravity.1.html">Gravity</a>;
     - add \ref gravity;
     - add Constants::WGS84_GM(), Constants::WGS84_omega(), and
       similarly for GRS80.
   - Build uses GEOGRAPHICLIB_DATA to specify a common parent directory
      for geoid, gravity, and magnetic data (instead of
      GEOGRAPHICLIB_GEOID_PATH, etc.); similarly,
      <a href="GeoidEval.1.html">GeoidEval</a>,
      <a href="Gravity.1.html">Gravity</a>, and
      <a href="MagneticField.1.html">MagneticField</a>, look at the
      environment variable GEOGRAPHICLIB_DATA to locate the data.
   - Spherical harmonic software changes:
     - capitalize enums SphericalHarmonic::FULL and
       SphericalHarmonic::SCHMIDT (the lower case names
       are retained but deprecated);
     - optimize the sum by using a static table of square roots which is
       updated by SphericalEngine::RootTable;
     - avoid overflow for high degree models.
   - Magnetic software fixes:
     - fix documentation BUG in MagneticModel::Circle;
     - make MagneticModel constructor explicit;
     - provide default MagneticCircle constructor;
     - add additional inspector functions to
       MagneticCircle;
     - add -c option to <a href="MagneticField.1.html">MagneticField</a>;
     - default height to zero in
       <a href="MagneticField.1.html">MagneticField</a>.
   .
 - <a href="https://geographiclib.sourceforge.io/1.15">Version 1.15</a>
   (released 2011-11-08)
   - Add calculation of the earth's magnetic field:
     - add MagneticModel and MagneticCircle
       classes;
     - add command line utility
       <a href="MagneticField.1.html">MagneticField</a>;
     - add \ref magnetic;
     - add \ref magneticinst;
     - add \ref magneticformat;
     - add classes SphericalEngine,
       CircularEngine, SphericalHarmonic,
       SphericalHarmonic1, and
       SphericalHarmonic2. which sum spherical harmonic
       series.
   - Add Utility class to support I/O and date
     manipulation.
   - Cmake configuration includes a _d suffix on the library built in
     debug mode.
   - For the Python package, include manifest and readme files; don't
     install setup.py for non-Windows systems.
   - Include Doxygen tag file in distribution as doc/html/Geographic.tag.
   .
 - <a href="https://geographiclib.sourceforge.io/1.14">Version 1.14</a>
   (released 2011-09-30)
   - Ensure that geographiclib-config.cmake is relocatable.
   - Allow more unicode symbols to be used in DMS::Decode.
   - Modify <a href="GeoidEval.1.html">GeoidEval</a> so that it can be
     used to convert the height datum for LIDAR data.
   - Modest speed-up of Geodesic::Inverse.
   - Changes in Python interface:
     - FIX BUG in transcription of Geodesic::Inverse;
     - include setup.py for easy installation;
     - Python only distribution is available at
       https://pypi.python.org/pypi/geographiclib
   - Supply a minimal Qt qmake project file for library
     src/Geographic.pro.
   .
 - <a href="https://geographiclib.sourceforge.io/1.13">Version 1.13</a>
   (released 2011-08-13)
   - Changes to I/O:
     - allow : (colon) to be used as a DMS separator in
       DMS::Decode(const std::string&, flag&);
     - also accept Unicode symbols for degrees, minutes, and seconds
       (coded as UTF-8);
     - provide optional \e swaplatlong argument to various
       DMS and GeoCoords functions to make
       longitude precede latitude;
     - <a href="GeoConvert.1.html">GeoConvert</a> now has a -w option to
       make longitude precede latitude on input and output;
     - include a JavaScript version of DMS.
   - Slight improvement in starting guess for solution of geographic
     latitude in terms of conformal latitude in TransverseMercator,
     TransverseMercatorExact, and LambertConformalConic.
   - For most classes, get rid of const member variables so that the
     default copy assignment works.
   - Put Math and Accumulator in their own
     header files.
   - Remove unused "fast" Accumulator method.
   - Reorganize `wrapper/python`.
   - Withdraw some deprecated routines.
   - cmake changes:
     - include FindGeographic.cmake in distribution;
     - building with cmake creates and installs
       geographiclib-config.cmake;
     - better support for building a shared library under Windows.
   .
 - <a href="https://geographiclib.sourceforge.io/1.12">Version 1.12</a>
   (released 2011-07-21)
   - Change license to MIT/X11.
   - Add PolygonArea class and equivalent MATLAB function.
   - Provide JavaScript and Python implementations of geodesic routines.
   - Fix Windows installer to include runtime dlls for MATLAB.
   - Fix (innocuous) unassigned variable in Geodesic::GenInverse.
   - Geodesic routines in MATLAB return a12 as first column of aux return
     value (incompatible change).
   - A couple of code changes to enable compilation with Visual
     Studio 2003.
   .
 - <a href="https://geographiclib.sourceforge.io/1.11">Version 1.11</a>
   (released 2011-06-27)
   - Changes to <a href="Planimeter.1.html">Planimeter</a>:
     - add -l flag to <a href="Planimeter.1.html">Planimeter</a> for polyline
       calculations;
     - trim precision of area to 3 decimal places;
     - FIX BUG with pole crossing edges (due to compiler optimization).
   - <a href="GeodSolve.1.html">Geod</a> no longer reports the reduced
     length by default; however the -f flag still reports this and in
     addition gives the geodesic scales and the geodesic area.
   - FIX BUGS (compiler-specific) in inverse geodesic calculations.
   - FIX BUG: accommodate tellg() returning &minus;1 at end of string.
   - Change way flattening of the ellipsoid is specified:
     - constructors take \e f argument which is taken to be the
       flattening if \e f &lt; 1 and the inverse flattening otherwise
       (this is a compatible change for spheres and oblate ellipsoids, but it
       is an INCOMPATIBLE change for prolate ellipsoids);
     - the -e arguments to the \ref utilities are handled similarly; in
       addition, simple fractions, e.g., 1/297, can be used for the
       flattening;
     - introduce Constants::WGS84_f() for the WGS84
       flattening (and deprecate Constants::WGS84_r() for the inverse
       flattening);
     - most classes have a Flattening() member function;
     - InverseFlattening() has been deprecated (and now returns inf for a
       sphere, instead of 0).
   .
 - <a href="https://geographiclib.sourceforge.io/1.10">Version 1.10</a>
   (released 2011-06-11)
   - Improvements to MATLAB/Octave interface:
     - add {geocentric,localcartesian}{forward,reverse};
     - make geographiclibinterface more general;
     - install the source for the interface;
     - cmake compiles the interface if ENABLE_MATLAB=ON;
     - include compiled interface with Windows binary installer.
   - Fix various configuration issues
     - autoconf did not install Config.h;
     - cmake installed in man/man1 instead of share/man/man1;
     - cmake did not set the rpath on the tools.
   .
 - <a href="https://geographiclib.sourceforge.io/1.9">Version 1.9</a>
   (released 2011-05-28)
   - FIX BUG in area returned by
     <a href="Planimeter.1.html">Planimeter</a> for pole encircling polygons.
   - FIX BUG in error message reported when DMS::Decode reads the string
     "5d.".
   - FIX BUG in AlbersEqualArea::Reverse (lon0 not being used).
   - Ensure that all exceptions thrown in the \ref utilities are caught.
   - Avoid using catch within DMS.
   - Move Accumulator class from Planimeter.cpp to
     Constants.hpp.
   - Add Math::sq<T>.
   - Simplify \ref geoidinst
     - add geographiclib-get-geoids for Unix-like systems;
     - add installers for Windows.
   - Provide cmake support:
     - build binary installer for Windows;
     - include regression tests;
     - add \--input-string, \--input-file, \--output-file options to the
       \ref utilities to support tests.
   - Rename utility EquidistantTest as <a href="GeodesicProj.1.html">
     GeodesicProj</a> and TransverseMercatorTest as
     <a href="TransverseMercatorProj.1.html"> TransverseMercatorProj</a>.
   - Add <a href="ConicProj.1.html"> ConicProj</a>.
   - Reverse the initial sense of the -s option for
     <a href="Planimeter.1.html"> Planimeter</a>.
   - Migrate source from subversion to git.
   .
 - <a href="https://geographiclib.sourceforge.io/1.8">Version 1.8</a>
   (released 2011-02-22)
   - Optionally return rotation matrix from Geocentric and
     LocalCartesian.
   - For the \ref utilities, supply man pages, -h prints the synopsis,
     \--help prints the man page, \--version prints the version.
   - Use accurate summation in <a href="Planimeter.1.html">Planimeter</a>.
   - Add 64-bit targets for Visual Studio 2010.
   - Use templates for defining math functions and some constants.
   - Geoid updates
     - Add Geoid::DefaultGeoidPath and
       Geoid::DefaultGeoidName;
     - <a href="GeoidEval.1.html">GeoidEval</a> uses environment variable
       GEOGRAPHICLIB_GEOID_NAME as the default geoid;
     - Add \--msltohae and \--haetomsl as
       <a href="GeoidEval.1.html">GeoidEval</a> options (and don't
       document the single hyphen versions).
   - Remove documentation that duplicates papers on transverse Mercator
     and geodesics.
   .
 - <a href="https://geographiclib.sourceforge.io/1.7">Version 1.7</a>
   (released 2010-12-21)
   - FIX BUG in scale returned by LambertConformalConic::Reverse.
   - Add AlbersEqualArea projection.
   - Library created by Visual Studio is Geographic.lib instead of
     GeographicLib.lib (compatible with makefiles).
   - Make classes NaN aware.
   - Use cell arrays for MGRS strings in MATLAB.
   - Add solution/project files for Visual Studio 2010 (32-bit only).
   - Use C++11 static_assert and math functions, if available.
   .
 - <a href="https://geographiclib.sourceforge.io/1.6">Version 1.6</a>
   (released 2010-11-23)
   - FIX BUG introduced in Geoid in version 1.5 (found by
     Dave Edwards).
   .
 - <a href="https://geographiclib.sourceforge.io/1.5">Version 1.5</a>
   (released 2010-11-19)
   - Improve area calculations for small polygons.
   - Add -s and -r flags to <a href="Planimeter.1.html">Planimeter</a>.
   - Improve the accuracy of LambertConformalConic using
     divided differences.
   - FIX BUG in meridian convergence returned by
     LambertConformalConic::Forward.
   - Add optional threadsafe parameter to Geoid
     constructor.  WARNING: This changes may break binary compatibility
     with previous versions of GeographicLib.  However, the library is
     source compatible.
   - Add OSGB.
   - MATLAB and Octave interfaces to UTMUPS,
     MGRS, Geoid, Geodesic
     provided.
   - Minor changes
     - explicitly turn on optimization in Visual Studio 2008 projects;
     - add missing dependencies in some Makefiles;
     - move pi() and degree() from Constants to
       Math;
     - introduce Math::extended type to aid testing;
     - add Math::epi() and Math::edegree().
     - fixes to compile under cygwin;
     - tweak expression used to find latitude from conformal latitude.
   .
 - <a href="https://geographiclib.sourceforge.io/1.4">Version 1.4</a>
   (released 2010-09-12)
   - Changes to Geodesic and GeodesicLine:
     - FIX BUG in Geodesic::Inverse with prolate ellipsoids;
     - add area computations to Geodesic::Direct and Geodesic::Inverse;
     - add geodesic areas to geodesic test set;
     - make GeodesicLine constructor public;
     - change longitude series in Geodesic into Helmert-like form;
     - ensure that equatorial geodesics have cos(alpha0) = 0 identically;
     - generalize interface for Geodesic and GeodesicLine;
     - split GeodesicLine and Geodesic into different files;
     - signal convergence failure in Geodesic::Inverse with NaNs;
     - deprecate one function in Geodesic and two functions in
       GeodesicLine;
     - deprecate -n option for <a href="GeodSolve.1.html">Geod</a>.
     .
     <b>WARNING</b>: These changes may break binary compatibility with
     previous versions of GeographicLib.  However, the library is
     source compatible (with the proviso that
     GeographicLib/GeodesicLine.hpp may now need to be included).
   - Add the <a href="Planimeter.1.html">Planimeter</a> utility for
     computing the areas of geodesic polygons.
   - Improve iterative solution of Gnomonic::Reverse.
   - Add Geoid::ConvertHeight.
   - Add -msltohae, -haetomsl, and -z options to
     <a href="GeoidEval.1.html">GeoidEval</a>.
   - Constructors check that minor radius is positive.
   - Add overloaded Forward and Reverse functions to the projection
     classes which don't return the convergence (or azimuth) and scale.
   - Document function parameters and return values consistently.
   .
 - <a href="https://geographiclib.sourceforge.io/1.3">Version 1.3</a>
   (released 2010-07-21)
   - Add Gnomonic, the ellipsoid generalization of the
     gnomonic projection.
   - Add -g and -e options to
     <a href="GeodesicProj.1.html">EquidistantTest</a>.
   - Use fixed-point notation for output from
     <a href="CartConvert.1.html">CartConvert</a>,
     <a href="GeodesicProj.1.html">EquidistantTest</a>,
     <a href="TransverseMercatorProj.1.html">TransverseMercatorTest</a>.
   - PolarStereographic:
     - Improved conversion to conformal coordinates;
     - Fix bug with scale at opposite pole;
     - Complain if latitude out of range in SetScale.
   - Add Math::NaN().
   - Add long double version of hypot for Windows.
   - Add EllipticFunction::E(real).
   - Update references to Geotrans in MGRS documentation.
   - Speed up tmseries.mac.
   .
 - <a href="https://geographiclib.sourceforge.io/1.2">Version 1.2</a>
   (released 2010-05-21)
   - FIX BUGS in Geodesic,
     - wrong azimuth returned by Direct if point 2 is on a pole;
     - Inverse sometimes fails with very close points.
   - Improve calculation of scale in CassiniSoldner,
     - add GeodesicLine::Scale,
       GeodesicLine::EquatorialAzimuth, and
       GeodesicLine::EquatorialArc;
     - break friend connection between CassiniSoldner and Geodesic.
   - Add DMS::DecodeAngle and
     DMS::DecodeAzimuth.  Extend
     DMS::Decode and DMS::Encode to deal
     with distances.
   - Code and documentation changes in Geodesic and
     Geocentric for consistency with
     the forthcoming paper on geodesics.
   - Increase order of series using in Geodesic to 6 (full
     accuracy maintained for ellipsoid flattening &lt; 0.01).
   - Macro __NO_LONG_DOUBLE_MATH to disable use of long double.
   - Correct declaration of Math::isfinite to return a bool.
   - Changes in the \ref utilities,
     - improve error reporting when parsing command line arguments;
     - accept latitudes and longitudes in decimal degrees or degrees,
       minutes, and seconds, with optional hemisphere designators;
     - <a href="GeoConvert.1.html">GeoConvert</a> -z accepts zone or
       zone+hemisphere;
     - <a href="GeoidEval.1.html">GeoidEval</a> accepts any of the input
       formats used by <a href="GeoConvert.1.html">GeoConvert</a>;
     - <a href="CartConvert.1.html">CartConvert</a> allows the ellipsoid
       to be specified with -e.
   .
 - <a href="https://geographiclib.sourceforge.io/1.1">Version 1.1</a>
   (released 2010-02-09)
   - FIX BUG (introduced in 2009-03) in EllipticFunction::E(sn,cn,dn).
   - Increase accuracy of scale calculation in TransverseMercator and
     TransverseMercatorExact.
   - Code and documentation changes for consistency with
     <a  href="https://arxiv.org/abs/1002.1417">arXiv:1002.1417</a>
   .
 - <a href="https://geographiclib.sourceforge.io/1.0">Version 1.0</a>
   (released 2010-01-07)
   - Add autoconf configuration files.
   - BUG FIX: Improve initial guess for Newton's method in
     PolarStereographic::Reverse.  (Previously this failed to converge
     when the co-latitude exceeded about 130 deg.)
   - Constructors for TransverseMercator, TransverseMercatorExact,
     PolarStereographic, Geocentric, and Geodesic now check for obvious
     problems with their arguments and throw an exception if necessary.
   - Most classes now include inspector functions such as MajorRadius()
     so that you can determine how instances were constructed.
   - Add LambertConformalConic class.
   - Add PolarStereographic::SetScale to allow the
     latitude of true scale to be specified.
   - Add solution and project files for Visual Studio 2008.
   - Add GeographicErr for exceptions.
   - Geoid changes:
     - BUG FIX: fix typo in Geoid::Cache which could cause
       a segmentation fault in some cases when the cached area spanned
       the prime meridian.
     - Include sufficient edge data to allow heights to be returned for
       cached area without disk reads;
     - Add inspector functions to query the extent of the cache.
   .
 - <a href="https://geographiclib.sourceforge.io/2009-11">Version 2009-11</a>
   (released 2009-11-03)
   - Allow specification of "closest UTM zone" in UTMUPS
     and <a href="GeoConvert.1.html">GeoConvert</a> (via -t option).
   - Utilities now complain is there are too many tokens on input lines.
   - Include real-to-real versions of DMS::Decode and
     DMS::Encode.
   - More house-cleaning changes:
     - Ensure that functions which return results through reference
       arguments do not alter the arguments when an exception is thrown.
     - Improve accuracy of MGRS::Forward.
     - Include more information in some error messages.
     - Improve accuracy of inverse hyperbolic functions.
     - Fix the way Math functions handle different precisions.
   .
 - <a href="https://geographiclib.sourceforge.io/2009-10">Version 2009-10</a>
   (released 2009-10-18)
  - Change web site to https://geographiclib.sourceforge.io
  - Several house-cleaning changes:
    - Change from the a flat directory structure to a more easily
      maintained one.
    - Introduce Math class for common mathematical functions (in
      Constants.hpp).
    - Use Math::real as the type for all real quantities.  By default this
      is typedef'ed to double; and the library should be installed this
      way.
    - Eliminate const reference members of AzimuthalEquidistant,
      CassiniSoldner and LocalCartesian so that they may be copied.
    - Make several constructors explicit.  Disallow some constructors.
      Disallow copy constructor/assignment for Geoid.
    - Document least squares formulas in Geoid.cpp.
    - Use unsigned long long for files positions of geoid files in Geoid.
    - Introduce optional mgrslimits argument in UTMUPS::Forward and
      UTMUPS::Reverse to enforce stricter MGRS limits on eastings and
      northings.
    - Add 64-bit targets in Visual Studio project files.
   .
 - <a href="https://geographiclib.sourceforge.io/2009-09">Version 2009-09</a>
   (released 2009-09-01)
   - Add Geoid and
     <a href="GeoidEval.1.html">GeoidEval</a> utility.
   .
 - <a href="https://geographiclib.sourceforge.io/2009-08">Version 2009-08</a>
   (released 2009-08-14)
   - Add CassiniSoldner class and
     <a href="GeodesicProj.1.html">EquidistantTest</a> utility.
   - Fix bug in Geodesic::Inverse where NaNs were
     sometimes returned.
   - INCOMPATIBLE CHANGE: AzimuthalEquidistant now returns the reciprocal
     of the azimuthal scale instead of the reduced length.
   - Add -n option to <a href="GeoConvert.1.html">GeoConvert</a>.
   .
 - <a href="https://geographiclib.sourceforge.io/2009-07">Version 2009-07</a>
   (released 2009-07-16)
   - Speed up the series inversion code in tmseries.mac and geod.mac.
   - Reference Borkowski in section on \ref geocentric.
   .
 - <a href="https://geographiclib.sourceforge.io/2009-06">Version 2009-06</a>
   (released 2009-06-01)
   - Add routines to decode and encode zone+hemisphere to UTMUPS.
   - Clean up code in Geodesic.
   .
 - <a href="https://geographiclib.sourceforge.io/2009-05">Version 2009-05</a>
   (released 2009-05-01)
   - Improvements to Geodesic:
     - more economical series expansions,
     - return reduced length (as does the
       <a href="GeodSolve.1.html">Geod</a> utility),
     - improved calculation of starting point for inverse method,
     - use reduced length to give derivative for Newton's method.
   - Add AzimuthalEquidistant class.
   - Make Geocentric, TransverseMercator,
     and PolarStereographic classes work with prolate
     ellipsoids.
   - <a href="CartConvert.1.html">CartConvert</a> checks its inputs more
     carefully.
   - Remove reference to defunct Constants.cpp from GeographicLib.vcproj.
   .
 - <a href="https://geographiclib.sourceforge.io/2009-04">Version 2009-04</a>
   (released 2009-04-01)
   - Use compile-time constants to select the order of series in
     TransverseMercator.
   - 2x unroll of Clenshaw summation to avoid data shuffling.
   - Simplification of EllipticFunction::E.
   - Use STATIC_ASSERT for compile-time checking of constants.
   - Improvements to Geodesic:
     - compile-time option to change order of series used,
     - post Maxima code for generating the series,
     - tune the order of series for double,
     - improvements in the selection of starting points for Newton's
       method,
     - accept and return spherical arc lengths,
     - works with both oblate and prolate ellipsoids,
     - add -a, -e, -b options to the <a href="GeodSolve.1.html">Geod</a>
       utility.
   .
 - <a href="https://geographiclib.sourceforge.io/2009-03">Version 2009-03</a>
   (released 2009-03-01)
   - Add Geodesic and the
     <a href="GeodSolve.1.html">Geod</a> utility.
   - Declare when no exceptions are thrown by functions.
   - Minor changes to DMS class.
   - Use invf = 0 to mean a sphere in constructors to some classes.
   - The makefile creates a library and includes an install target.
   - Rename ECEF to Geocentric, ECEFConvert
     to <a href="CartConvert.1.html">CartConvert</a>.
   - Use inline functions to define constant doubles in Constants.hpp.
   .
 - <a href="https://geographiclib.sourceforge.io/2009-02">Version 2009-02</a>
   (released 2009-01-30)
   - Fix documentation of constructors (flattening &rarr; inverse
     flattening).
   - Use std versions of math functions.
   - Add ECEF and LocalCartesian classes
     and the ECEFConvert utility.
   - Gather the documentation on the \ref utilities onto one page.
   .
 - <a href="https://geographiclib.sourceforge.io/2009-01">Version 2009-01</a>
   (released 2009-01-12)
   - First proper release of library.
   - More robust TransverseMercatorExact:
     - Introduce \e extendp version of constructor,
     - Test against extended test data,
     - Optimize starting positions for Newton's method,
     - Fix behavior near all singularities,
     - Fix order dependence in C++ start-up code,
     - Improved method of computing scale and convergence.
   - Documentation on transverse Mercator projection.
   - Add MGRS, UTMUPS, etc.
   .
 - Version 2008-09
   - Ad hoc posting of information on the transverse Mercator projection.

<center>
Back to \ref highprec.  Up to \ref contents.
</center>
**********************************************************************/
}<|MERGE_RESOLUTION|>--- conflicted
+++ resolved
@@ -12,11 +12,7 @@
 \mainpage GeographicLib library
 \author Charles F. F. Karney (karney@alum.mit.edu)
 \version @PROJECT_VERSION@
-<<<<<<< HEAD
-\date 2025-08-22
-=======
-\date 2025-mm-dd
->>>>>>> 61dfab0e
+\date 2025-09-30
 
 \section abstract Abstract
 
@@ -26,7 +22,8 @@
 - conversions between geographic, UTM, UPS, MGRS, geocentric, and local
   Cartesian coordinates;
 - gravity (e.g., EGM2008) and geomagnetic field (e.g., WMM2025)
-  calculations.
+  calculations;
+- computations on a triaxial ellipsoid.
 
 The emphasis is on returning accurate results with errors close to
 round-off (about 5--15 nanometers).  Accurate algorithms for \ref
@@ -78,7 +75,7 @@
 
 When citing GeographicLib, use (adjust the version number and date as
 appropriate)
-- C. F. F. Karney, GeographicLib, Version @PROJECT_VERSION@ (2022-05-06),
+- C. F. F. Karney, GeographicLib, Version @PROJECT_VERSION@ (2025-09-30),
   https://geographiclib.sourceforge.io/C++/@PROJECT_VERSION@
 
 \section contents Contents
@@ -4865,16 +4862,16 @@
 incomplete elliptic integral of the third kind,
 https://dlmf.nist.gov/19.2.E7.  This allows the projection to be
 numerically computed using EllipticFunction::Pi(real phi) const.  The
-origin of the projection is \f$\beta = 0\f$, \f$\omega = \frac12\pi\f$;
-as a result, the projection simply reduces to the Mercator projection in
-both the oblate and prolate limits (see \ref jacobi-limiting).  The
-transformation involving tangents, that connects \f$\omega'\f$ to
-\f$\omega\f$ and \f$\beta'\f$ to \f$\beta\f$, should be understood to
-preserve the quadrant of the angles though multiple revolutions.  As a
-result, the projection can be "unrolled" arbitrarily far in \f$\omega\f$
-and \f$\beta\f$.  However, in the oblate (resp. prolate) limit, we
-require \f$\beta \in [-\tfrac12\pi,\tfrac12\pi]\f$ (resp. \f$\omega \in
-[0,\pi]\f$).
+origin of the projection is \f$\beta = 0\f$, \f$\omega = \frac12\pi\f$
+(where the scale\f$m = 1\f$); as a result, the projection simply reduces
+to the Mercator projection in both the oblate and prolate limits (see
+\ref jacobi-limiting).  The transformation involving tangents, that
+connects \f$\omega'\f$ to \f$\omega\f$ and \f$\beta'\f$ to \f$\beta\f$,
+should be understood to preserve the quadrant of the angles though
+multiple revolutions.  As a result, the projection can be "unrolled"
+arbitrarily far in \f$\omega\f$ and \f$\beta\f$.  However, in the oblate
+(resp. prolate) limit, we require \f$\beta \in
+[-\tfrac12\pi,\tfrac12\pi]\f$ (resp. \f$\omega \in [0,\pi]\f$).
 
 Nyrtsov, et al.,
  - M. V. Nyrtsov, M. E. Fleis, M. M. Borisov, P. J. Stooke,
@@ -7783,11 +7780,8 @@
      equally close intersectons.
 \endif
 
-<<<<<<< HEAD
-=======
  - <a href="https://geographiclib.sourceforge.io/C++/2.6">Version 2.6</a>
-   (released 2025-mm-dd)
-
+   (released 2025-09-30)
    - Support for triaxial ellipoids.  This is all placed in the
      GeographicLib::Triaxial namespace with the header files in the
      `GeographicLib/Triaxial` directory.  This provides
@@ -7837,7 +7831,6 @@
      This will cause `find_package(Boost)` to be called, but does not
      affect how the library or the tools are built.
 
->>>>>>> 61dfab0e
  - <a href="https://geographiclib.sourceforge.io/C++/2.5.2">Version 2.5.2</a>
    (released 2025-08-22)
    - Fix potential buffer overflow in DMS.  Upgrading from earlier
