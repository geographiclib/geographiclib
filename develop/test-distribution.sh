--- conflicted
+++ resolved
@@ -36,15 +36,10 @@
 
 START=`date +%s`
 DATE=`date +%F`
-<<<<<<< HEAD
-VERSION=2.5.2
+VERSION=2.6
 SUFFIX=
-=======
-VERSION=2.6
-SUFFIX=-alpha
->>>>>>> 61dfab0e
 DISTVERSION=$VERSION$SUFFIX
-BRANCH=devel
+BRANCH=main
 TEMP=/home/scratch/geographiclib-dist
 if test `hostname` = petrel; then
     DEVELSOURCE=$HOME/geographiclib
@@ -110,7 +105,7 @@
         # update documentation examples if VS version for binary
         # installer changes.
         test "$ver" = 15 && installer=y
-        test "$ver" = 17 && test "$arch" = x64 && boostdir="-D Boost_DIR=c:/local/boost_1_89_0/lib64-msvc-14.3/cmake/Boost-1.89.0"
+        test "$ver" = 17 && test "$arch" = x64 && boostdir="-D USE_BOOST=ON -D Boost_DIR=c:/local/boost_1_89_0/lib64-msvc-14.3/cmake/Boost-1.89.0"
         (
             echo "#! /bin/sh -exv"
             echo echo ========== cmake $pkg ==========
