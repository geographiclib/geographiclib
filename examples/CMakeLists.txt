--- conflicted
+++ resolved
@@ -108,11 +108,7 @@
   set (CMAKE_DEBUG_POSTFIX "" CACHE STRING "The suffix for debug objects")
 endif ()
 
-<<<<<<< HEAD
-find_package (GeographicLib 2.5.2 REQUIRED)
-=======
 find_package (GeographicLib 2.6 REQUIRED)
->>>>>>> 61dfab0e
 include_directories (${GeographicLib_INCLUDE_DIRS})
 
 set (CMAKE_CXX_STANDARD 17)
