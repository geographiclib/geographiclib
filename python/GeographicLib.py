--- conflicted
+++ resolved
@@ -91,12 +91,7 @@
 
 class Constants(object):
   """WGS84 constants"""
-<<<<<<< HEAD
   WGS84_a = 6378137.0           # meters
-=======
-
-  WGS84_a = 6378137             # meters
->>>>>>> ac3bbddc
   WGS84_f = 1/298.257223563
 
 class Accumulator(object):
