dnl
dnl Copyright (C) 2009, Francesco P. Lovergine <frankie@debian.org>

<<<<<<< HEAD
AC_INIT([GeographicLib],[2.5.2],[karney@alum.mit.edu])
=======
AC_INIT([GeographicLib],[2.6],[karney@alum.mit.edu])
>>>>>>> 61dfab0e
AC_CANONICAL_TARGET
AC_PREREQ([2.71])
AC_CONFIG_SRCDIR(src/Geodesic.cpp)
AC_CONFIG_MACRO_DIR(m4)
AM_INIT_AUTOMAKE

GEOGRAPHICLIB_VERSION_MAJOR=2
<<<<<<< HEAD
GEOGRAPHICLIB_VERSION_MINOR=5
GEOGRAPHICLIB_VERSION_PATCH=2
=======
GEOGRAPHICLIB_VERSION_MINOR=6
GEOGRAPHICLIB_VERSION_PATCH=0
>>>>>>> 61dfab0e
AC_DEFINE_UNQUOTED([GEOGRAPHICLIB_VERSION_MAJOR],
        [$GEOGRAPHICLIB_VERSION_MAJOR],[major version number])
AC_DEFINE_UNQUOTED([GEOGRAPHICLIB_VERSION_MINOR],
        [$GEOGRAPHICLIB_VERSION_MINOR],[minor version number])
AC_DEFINE_UNQUOTED([GEOGRAPHICLIB_VERSION_PATCH],
        [$GEOGRAPHICLIB_VERSION_PATCH],[patch number])
AC_SUBST(GEOGRAPHICLIB_VERSION_MAJOR)
AC_SUBST(GEOGRAPHICLIB_VERSION_MINOR)
AC_SUBST(GEOGRAPHICLIB_VERSION_PATCH)

dnl
dnl This directive is deprecated by someone, but I prefer to avoid
dnl running autotools if not required explicitly. The reason is
dnl the need to be in sync with autoconf/automake.
dnl
AM_MAINTAINER_MODE

AC_CONFIG_HEADERS(include/GeographicLib/Config-ac.h)

dnl Library code modified:              REVISION++
dnl Interfaces changed/added/removed:   CURRENT++ REVISION=0
dnl Interfaces added:                   AGE++
dnl Interfaces removed:                 AGE=0
<<<<<<< HEAD
LT_CURRENT=27
LT_REVISION=3
LT_AGE=1
=======
LT_CURRENT=28
LT_REVISION=0
LT_AGE=2
>>>>>>> 61dfab0e
AC_SUBST(LT_CURRENT)
AC_SUBST(LT_REVISION)
AC_SUBST(LT_AGE)

AC_ARG_PROGRAM
AC_PROG_CPP
AC_PROG_MAKE_SET
AC_PROG_INSTALL
AC_PROG_CXX
AX_CXX_COMPILE_STDCXX_17([noext],[mandatory])
LT_INIT
AC_LANG([C++])

# Checks for long double
AC_TYPE_LONG_DOUBLE

# Check endianness
AC_C_BIGENDIAN

# Check flag for accurate arithmetic with Intel compiler.  This is
# needed to stop the compiler from ignoring parentheses in expressions
# like (a + b) + c and from simplifying 0.0 + x to x (which is wrong if
# x = -0.0).
AX_CHECK_COMPILE_FLAG([-fp-model precise -diag-disable=11074,11076],
        [CXXFLAGS="$CXXFLAGS -fp-model precise -diag-disable=11074,11076"],,
        [-Werror])

# Check for doxygen.  Version 1.8.7 or later needed for &hellip;
AC_CHECK_PROGS([DOXYGEN], [doxygen])
AM_CONDITIONAL([HAVE_DOXYGEN],
        [test "$DOXYGEN" && test `"$DOXYGEN" --version |
         sed 's/\b\([[0-9]]\)\b/0\1/g'` '>' 01.08.06.99])

dnl
dnl Add here new file to be generated
dnl
AC_CONFIG_FILES([
Makefile
src/Makefile
include/Makefile
tools/Makefile
doc/Makefile
man/Makefile
cmake/Makefile
examples/Makefile
tests/Makefile
experimental/Makefile
])

PKG_PROG_PKG_CONFIG
PKG_INSTALLDIR

AC_SUBST(lib_postfix,"")
AC_CONFIG_FILES([cmake/geographiclib.pc:cmake/project.pc.in])

AC_OUTPUT<|MERGE_RESOLUTION|>--- conflicted
+++ resolved
@@ -1,11 +1,7 @@
 dnl
 dnl Copyright (C) 2009, Francesco P. Lovergine <frankie@debian.org>
 
-<<<<<<< HEAD
-AC_INIT([GeographicLib],[2.5.2],[karney@alum.mit.edu])
-=======
 AC_INIT([GeographicLib],[2.6],[karney@alum.mit.edu])
->>>>>>> 61dfab0e
 AC_CANONICAL_TARGET
 AC_PREREQ([2.71])
 AC_CONFIG_SRCDIR(src/Geodesic.cpp)
@@ -13,13 +9,8 @@
 AM_INIT_AUTOMAKE
 
 GEOGRAPHICLIB_VERSION_MAJOR=2
-<<<<<<< HEAD
-GEOGRAPHICLIB_VERSION_MINOR=5
-GEOGRAPHICLIB_VERSION_PATCH=2
-=======
 GEOGRAPHICLIB_VERSION_MINOR=6
 GEOGRAPHICLIB_VERSION_PATCH=0
->>>>>>> 61dfab0e
 AC_DEFINE_UNQUOTED([GEOGRAPHICLIB_VERSION_MAJOR],
         [$GEOGRAPHICLIB_VERSION_MAJOR],[major version number])
 AC_DEFINE_UNQUOTED([GEOGRAPHICLIB_VERSION_MINOR],
@@ -43,15 +34,9 @@
 dnl Interfaces changed/added/removed:   CURRENT++ REVISION=0
 dnl Interfaces added:                   AGE++
 dnl Interfaces removed:                 AGE=0
-<<<<<<< HEAD
-LT_CURRENT=27
-LT_REVISION=3
-LT_AGE=1
-=======
 LT_CURRENT=28
 LT_REVISION=0
 LT_AGE=2
->>>>>>> 61dfab0e
 AC_SUBST(LT_CURRENT)
 AC_SUBST(LT_REVISION)
 AC_SUBST(LT_AGE)
